--- conflicted
+++ resolved
@@ -1,7 +1,3 @@
-<<<<<<< HEAD
-=======
-
->>>>>>> 25ef55c2
 from flask import Flask, request, jsonify, render_template
 from joblib import load
 from predict import predict
@@ -11,33 +7,6 @@
 
 app = Flask(__name__)
 
-<<<<<<< HEAD
-=======
-
-@app.route("/")
-
-def status():
-    return "Ready!"
-
-{
-    "text": "message"
-}
-
-{
-    "result": "ham"
-}
-
-@app.route("/predict", methods=["POST"])
-def predict():
-    data_dict = request.get_json()
-
-    text = [data_dict["text"]]
-
-    return jsonify({
-        "result": model.predict(text)[0]
-    })
-
->>>>>>> 25ef55c2
 def home():
     # list of links to other routes
     string = "Hello world!"
@@ -49,13 +18,6 @@
     # Preprocessing happens here, then:
     personality_type = predict(snippet)
     return render_template("index.html", personality=personality_type)
-<<<<<<< HEAD
-=======
-
-    snippet = snippet.to_str()
-    
-    return render_template("index.html", personality=snippet)
->>>>>>> 25ef55c2
 
 @app.route("/analysis")
 def analysis():
