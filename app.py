--- conflicted
+++ resolved
@@ -1,4 +1,4 @@
-<<<<<<< HEAD
+
 from flask import Flask, request, jsonify, render_template
 from joblib import load
 
@@ -9,7 +9,7 @@
 
 
 @app.route("/")
-<<<<<<< HEAD
+
 def status():
     return "Ready!"
 
@@ -30,7 +30,7 @@
     return jsonify({
         "result": model.predict(text)[0]
     })
-=======
+
 def home():
     # list of links to other routes
     string = "Hello world!"
@@ -40,15 +40,12 @@
 def response():
     snippet = request.form.get("fsnippet")
     # Preprocessing happens here, then:
-<<<<<<< HEAD
     personality_type = (snippet * 2)
     return render_template("index.html", personality=personality_type)
->>>>>>> master
-=======
+
     snippet = snippet.to_str()
     
     return render_template("index.html", personality=snippet)
->>>>>>> 27668a7c
 
 @app.route("/analysis")
 def analysis():
