{
 "cells": [
  {
   "cell_type": "code",
   "execution_count": 40,
   "metadata": {},
   "outputs": [],
   "source": [
    "import pandas as pd\n",
    "import matplotlib.pyplot as plt\n",
    "import re\n",
    "import os"
   ]
  },
  {
   "cell_type": "code",
   "execution_count": 42,
   "metadata": {},
   "outputs": [],
   "source": [
    "from sklearn.feature_extraction.text import CountVectorizer\n",
    "from sklearn.feature_extraction.text import TfidfTransformer\n",
    "\n",
    "from sklearn.model_selection import train_test_split\n",
    "from sklearn.metrics import classification_report\n",
    "from sklearn.pipeline import make_pipeline\n",
    "\n",
    "from sklearn.naive_bayes import GaussianNB\n",
    "from sklearn.naive_bayes import MultinomialNB\n",
    "from sklearn.linear_model import LogisticRegression\n",
    "from sklearn.ensemble import RandomForestClassifier"
   ]
  },
  {
   "cell_type": "code",
   "execution_count": 2,
   "metadata": {},
   "outputs": [],
   "source": [
    "#Variables\n",
    "data_path = os.path.join('..','data')\n",
    "img_path = os.path.join('..','static','images')\n",
    "re_link = re.compile(r\"(https?:?\\/\\/)?(www[1-3]?.?)?((([a-zA-Z0-9\\-]*)\\.?)*)\")"
   ]
  },
  {
   "cell_type": "code",
   "execution_count": 3,
   "metadata": {},
   "outputs": [],
   "source": [
    "def unique_words(s):\n",
    "    unique = set(s.split(' ')) \n",
    "    return len(unique)\n",
    "\n",
    "def emojis(post):\n",
    "    # does not include emojis made purely from symbols, only :word:\n",
    "    emoji_count = 0\n",
    "    words = post.split()\n",
    "    for e in words:\n",
    "        if 'http' not in e:\n",
    "            if e.count(':')==2:\n",
    "                emoji_count+=1\n",
    "    return emoji_count\n",
    "\n",
    "def colons(post):\n",
    "    # Includes colons used in emojis\n",
    "    colon_count = 0\n",
    "    words = post.split()\n",
    "    for e in words:\n",
    "        if 'http' not in e:\n",
    "            colon_count+=e.count(':')\n",
    "    return colon_count"
   ]
  },
  {
   "cell_type": "code",
   "execution_count": 4,
   "metadata": {},
   "outputs": [],
   "source": [
    "#Pull in csv\n",
    "mbti_user = pd.read_csv(os.path.join(data_path,'mbti_1.csv'))"
   ]
  },
  {
   "cell_type": "markdown",
   "metadata": {},
   "source": [
    "## User level data gathering"
   ]
  },
  {
   "cell_type": "code",
   "execution_count": 5,
   "metadata": {},
   "outputs": [],
   "source": [
    "#Replace links with domain\n",
    "mbti_user['clean_posts'] = mbti_user['posts'].str.replace(\n",
    "    re.compile(r\"https?:\\/\\/(www)?.?([A-Za-z_0-9-]+).*\"),\n",
    "    lambda match: match.group(2)\n",
    "    )"
   ]
  },
  {
   "cell_type": "code",
   "execution_count": 6,
   "metadata": {},
   "outputs": [],
   "source": [
    "#Counting words\n",
    "mbti_user['unique_words'] = mbti_user['posts'].str.replace('|||', ' ').apply(unique_words)\n",
    "mbti_user['word_count'] = mbti_user['posts'].apply(lambda s : s.count(' ')+1)"
   ]
  },
  {
   "cell_type": "code",
   "execution_count": 7,
   "metadata": {},
   "outputs": [],
   "source": [
    "#Counting grammer\n",
    "mbti_user['qm'] = mbti_user['posts'].apply(lambda s : s.count('?'))\n",
    "mbti_user['em'] = mbti_user['posts'].apply(lambda s : s.count('!'))\n",
    "mbti_user['colons'] = mbti_user['posts'].apply(colons)\n",
    "mbti_user['emojis'] = mbti_user['posts'].apply(emojis)"
   ]
  },
  {
   "cell_type": "code",
   "execution_count": 8,
   "metadata": {},
   "outputs": [],
   "source": [
    "#Counting links\n",
    "mbti_user['link_count'] = mbti_user['posts'].apply(lambda s : s.count('http'))\n",
    "# mbti_user['unique_domains'] = mbti_user['posts'].replace('|||', ' ').apply(domains)\n",
    "# mbti_user['unique_domains_count'] = mbti_user['unique_domains'].apply(len)\n",
    "mbti_user['youtube_link'] = mbti_user['posts'].apply(lambda s : s.count('youtube') + s.count('youtu.be'))\n"
   ]
  },
  {
   "cell_type": "code",
   "execution_count": 9,
   "metadata": {},
   "outputs": [],
   "source": [
    "#Splitting out the different personality elements\n",
    "mbti_user['extroverted'] = mbti_user['type'].apply(lambda s : 1 if s[0] == 'E' else 0)\n",
    "mbti_user['sensor'] = mbti_user['type'].apply(lambda s : 1 if s[1] == 'S' else 0)\n",
    "mbti_user['thinker'] = mbti_user['type'].apply(lambda s : 1 if s[2] == 'T' else 0)\n",
    "mbti_user['judger'] = mbti_user['type'].apply(lambda s : 1 if s[3] == 'J' else 0)"
   ]
  },
  {
   "cell_type": "code",
   "execution_count": 10,
   "metadata": {},
   "outputs": [
    {
     "data": {
      "text/html": [
       "<div>\n",
       "<style scoped>\n",
       "    .dataframe tbody tr th:only-of-type {\n",
       "        vertical-align: middle;\n",
       "    }\n",
       "\n",
       "    .dataframe tbody tr th {\n",
       "        vertical-align: top;\n",
       "    }\n",
       "\n",
       "    .dataframe thead th {\n",
       "        text-align: right;\n",
       "    }\n",
       "</style>\n",
       "<table border=\"1\" class=\"dataframe\">\n",
       "  <thead>\n",
       "    <tr style=\"text-align: right;\">\n",
       "      <th></th>\n",
       "      <th>type</th>\n",
       "      <th>posts</th>\n",
       "      <th>clean_posts</th>\n",
       "      <th>unique_words</th>\n",
       "      <th>word_count</th>\n",
       "      <th>qm</th>\n",
       "      <th>em</th>\n",
       "      <th>colons</th>\n",
       "      <th>emojis</th>\n",
       "      <th>link_count</th>\n",
       "      <th>youtube_link</th>\n",
       "      <th>extroverted</th>\n",
       "      <th>sensor</th>\n",
       "      <th>thinker</th>\n",
       "      <th>judger</th>\n",
       "    </tr>\n",
       "  </thead>\n",
       "  <tbody>\n",
       "    <tr>\n",
       "      <th>0</th>\n",
       "      <td>INFJ</td>\n",
       "      <td>'http://www.youtube.com/watch?v=qsXHcwe3krw|||...</td>\n",
       "      <td>'youtube</td>\n",
       "      <td>77</td>\n",
       "      <td>578</td>\n",
       "      <td>18</td>\n",
       "      <td>3</td>\n",
       "      <td>7</td>\n",
       "      <td>2</td>\n",
       "      <td>24</td>\n",
       "      <td>16</td>\n",
       "      <td>0</td>\n",
       "      <td>0</td>\n",
       "      <td>0</td>\n",
       "      <td>1</td>\n",
       "    </tr>\n",
       "    <tr>\n",
       "      <th>1</th>\n",
       "      <td>ENTP</td>\n",
       "      <td>'I'm finding the lack of me in these posts ver...</td>\n",
       "      <td>'I'm finding the lack of me in these posts ver...</td>\n",
       "      <td>77</td>\n",
       "      <td>1194</td>\n",
       "      <td>5</td>\n",
       "      <td>0</td>\n",
       "      <td>18</td>\n",
       "      <td>0</td>\n",
       "      <td>10</td>\n",
       "      <td>1</td>\n",
       "      <td>1</td>\n",
       "      <td>0</td>\n",
       "      <td>1</td>\n",
       "      <td>0</td>\n",
       "    </tr>\n",
       "    <tr>\n",
       "      <th>2</th>\n",
       "      <td>INTP</td>\n",
       "      <td>'Good one  _____   https://www.youtube.com/wat...</td>\n",
       "      <td>'Good one  _____   youtube</td>\n",
       "      <td>72</td>\n",
       "      <td>869</td>\n",
       "      <td>12</td>\n",
       "      <td>4</td>\n",
       "      <td>13</td>\n",
       "      <td>0</td>\n",
       "      <td>5</td>\n",
       "      <td>3</td>\n",
       "      <td>0</td>\n",
       "      <td>0</td>\n",
       "      <td>1</td>\n",
       "      <td>0</td>\n",
       "    </tr>\n",
       "    <tr>\n",
       "      <th>3</th>\n",
       "      <td>INTJ</td>\n",
       "      <td>'Dear INTP,   I enjoyed our conversation the o...</td>\n",
       "      <td>'Dear INTP,   I enjoyed our conversation the o...</td>\n",
       "      <td>74</td>\n",
       "      <td>1101</td>\n",
       "      <td>11</td>\n",
       "      <td>3</td>\n",
       "      <td>3</td>\n",
       "      <td>0</td>\n",
       "      <td>2</td>\n",
       "      <td>2</td>\n",
       "      <td>0</td>\n",
       "      <td>0</td>\n",
       "      <td>1</td>\n",
       "      <td>1</td>\n",
       "    </tr>\n",
       "    <tr>\n",
       "      <th>4</th>\n",
       "      <td>ENTJ</td>\n",
       "      <td>'You're fired.|||That's another silly misconce...</td>\n",
       "      <td>'You're fired.|||That's another silly misconce...</td>\n",
       "      <td>77</td>\n",
       "      <td>987</td>\n",
       "      <td>10</td>\n",
       "      <td>1</td>\n",
       "      <td>7</td>\n",
       "      <td>1</td>\n",
       "      <td>6</td>\n",
       "      <td>3</td>\n",
       "      <td>1</td>\n",
       "      <td>0</td>\n",
       "      <td>1</td>\n",
       "      <td>1</td>\n",
       "    </tr>\n",
       "  </tbody>\n",
       "</table>\n",
       "</div>"
      ],
      "text/plain": [
       "   type                                              posts  \\\n",
       "0  INFJ  'http://www.youtube.com/watch?v=qsXHcwe3krw|||...   \n",
       "1  ENTP  'I'm finding the lack of me in these posts ver...   \n",
       "2  INTP  'Good one  _____   https://www.youtube.com/wat...   \n",
       "3  INTJ  'Dear INTP,   I enjoyed our conversation the o...   \n",
       "4  ENTJ  'You're fired.|||That's another silly misconce...   \n",
       "\n",
       "                                         clean_posts  unique_words  \\\n",
       "0                                           'youtube            77   \n",
       "1  'I'm finding the lack of me in these posts ver...            77   \n",
       "2                         'Good one  _____   youtube            72   \n",
       "3  'Dear INTP,   I enjoyed our conversation the o...            74   \n",
       "4  'You're fired.|||That's another silly misconce...            77   \n",
       "\n",
       "   word_count  qm  em  colons  emojis  link_count  youtube_link  extroverted  \\\n",
       "0         578  18   3       7       2          24            16            0   \n",
       "1        1194   5   0      18       0          10             1            1   \n",
       "2         869  12   4      13       0           5             3            0   \n",
       "3        1101  11   3       3       0           2             2            0   \n",
       "4         987  10   1       7       1           6             3            1   \n",
       "\n",
       "   sensor  thinker  judger  \n",
       "0       0        0       1  \n",
       "1       0        1       0  \n",
       "2       0        1       0  \n",
       "3       0        1       1  \n",
       "4       0        1       1  "
      ]
     },
     "execution_count": 10,
     "metadata": {},
     "output_type": "execute_result"
    }
   ],
   "source": [
    "mbti_user.head()"
   ]
  },
  {
   "cell_type": "markdown",
   "metadata": {},
   "source": [
    "## Post level data gathering"
   ]
  },
  {
   "cell_type": "code",
   "execution_count": 11,
   "metadata": {},
   "outputs": [],
   "source": [
    "posts = mbti_user.apply(lambda x: pd.Series(x['posts'].split('|||')), axis=1).stack().reset_index(level=1, drop=True)\n",
    "posts.name = 'post'\n",
    "mbti_post = mbti_user[['type']].join(posts)\n",
    "mbti_post['post'] = pd.Series(mbti_post['post'], dtype=object)\n",
    "mbti_post = mbti_post.reset_index().rename(columns={'index':'id'})"
   ]
  },
  {
   "cell_type": "code",
   "execution_count": 12,
   "metadata": {},
   "outputs": [],
   "source": [
    "#Replace links with domains\n",
    "mbti_post['clean_post'] = mbti_post['post'].str.replace(\n",
    "    re.compile(r\"https?:\\/\\/(www)?.?([A-Za-z_0-9-]+).*\"),\n",
    "    lambda match: match.group(2)\n",
    "    )"
   ]
  },
  {
   "cell_type": "code",
   "execution_count": 13,
   "metadata": {},
   "outputs": [],
   "source": [
    "#Counting words\n",
    "mbti_post['unique_words'] = mbti_post['clean_post'].apply(unique_words)\n",
    "mbti_post['word_count'] = mbti_post['clean_post'].apply(lambda s : s.count(' ')+1)"
   ]
  },
  {
   "cell_type": "code",
   "execution_count": 14,
   "metadata": {},
   "outputs": [],
   "source": [
    "#Counting links\n",
    "mbti_post['link_count'] = mbti_post['post'].apply(lambda s : s.count('http'))\n",
    "mbti_post['youtube_link'] = mbti_post['post'].apply(lambda s : s.count('youtube') + s.count('youtu.be'))"
   ]
  },
  {
   "cell_type": "code",
   "execution_count": 15,
   "metadata": {},
   "outputs": [],
   "source": [
    "#Counting grammer\n",
    "mbti_post['char_count'] = mbti_post['clean_post'].apply(len)\n",
    "mbti_post['qm'] = mbti_post['clean_post'].apply(lambda s : s.count('?'))\n",
    "mbti_post['em'] = mbti_post['clean_post'].apply(lambda s : s.count('!'))\n",
    "mbti_post['colons'] = mbti_post['clean_post'].apply(colons)\n",
    "mbti_post['emojis'] = mbti_post['clean_post'].apply(emojis)"
   ]
  },
  {
   "cell_type": "code",
   "execution_count": 16,
   "metadata": {},
   "outputs": [],
   "source": [
    "#Splitting out the different personality elements\n",
    "mbti_post['extroverted'] = mbti_post['type'].apply(lambda s : 1 if s[0] == 'E' else 0)\n",
    "mbti_post['sensor'] = mbti_post['type'].apply(lambda s : 1 if s[1] == 'S' else 0)\n",
    "mbti_post['thinker'] = mbti_post['type'].apply(lambda s : 1 if s[2] == 'T' else 0)\n",
    "mbti_post['judger'] = mbti_post['type'].apply(lambda s : 1 if s[3] == 'J' else 0)"
   ]
  },
  {
   "cell_type": "code",
   "execution_count": 17,
   "metadata": {},
   "outputs": [
    {
     "data": {
      "text/html": [
       "<div>\n",
       "<style scoped>\n",
       "    .dataframe tbody tr th:only-of-type {\n",
       "        vertical-align: middle;\n",
       "    }\n",
       "\n",
       "    .dataframe tbody tr th {\n",
       "        vertical-align: top;\n",
       "    }\n",
       "\n",
       "    .dataframe thead th {\n",
       "        text-align: right;\n",
       "    }\n",
       "</style>\n",
       "<table border=\"1\" class=\"dataframe\">\n",
       "  <thead>\n",
       "    <tr style=\"text-align: right;\">\n",
       "      <th></th>\n",
       "      <th>id</th>\n",
       "      <th>type</th>\n",
       "      <th>post</th>\n",
       "      <th>clean_post</th>\n",
       "      <th>unique_words</th>\n",
       "      <th>word_count</th>\n",
       "      <th>link_count</th>\n",
       "      <th>youtube_link</th>\n",
       "      <th>char_count</th>\n",
       "      <th>qm</th>\n",
       "      <th>em</th>\n",
       "      <th>colons</th>\n",
       "      <th>emojis</th>\n",
       "      <th>extroverted</th>\n",
       "      <th>sensor</th>\n",
       "      <th>thinker</th>\n",
       "      <th>judger</th>\n",
       "    </tr>\n",
       "  </thead>\n",
       "  <tbody>\n",
       "    <tr>\n",
       "      <th>0</th>\n",
       "      <td>0</td>\n",
       "      <td>INFJ</td>\n",
       "      <td>'http://www.youtube.com/watch?v=qsXHcwe3krw</td>\n",
       "      <td>'youtube</td>\n",
       "      <td>1</td>\n",
       "      <td>1</td>\n",
       "      <td>1</td>\n",
       "      <td>1</td>\n",
       "      <td>8</td>\n",
       "      <td>0</td>\n",
       "      <td>0</td>\n",
       "      <td>0</td>\n",
       "      <td>0</td>\n",
       "      <td>0</td>\n",
       "      <td>0</td>\n",
       "      <td>0</td>\n",
       "      <td>1</td>\n",
       "    </tr>\n",
       "    <tr>\n",
       "      <th>1</th>\n",
       "      <td>0</td>\n",
       "      <td>INFJ</td>\n",
       "      <td>http://41.media.tumblr.com/tumblr_lfouy03PMA1q...</td>\n",
       "      <td>1</td>\n",
       "      <td>1</td>\n",
       "      <td>1</td>\n",
       "      <td>1</td>\n",
       "      <td>0</td>\n",
       "      <td>1</td>\n",
       "      <td>0</td>\n",
       "      <td>0</td>\n",
       "      <td>0</td>\n",
       "      <td>0</td>\n",
       "      <td>0</td>\n",
       "      <td>0</td>\n",
       "      <td>0</td>\n",
       "      <td>1</td>\n",
       "    </tr>\n",
       "    <tr>\n",
       "      <th>2</th>\n",
       "      <td>0</td>\n",
       "      <td>INFJ</td>\n",
       "      <td>enfp and intj moments  https://www.youtube.com...</td>\n",
       "      <td>enfp and intj moments  youtube</td>\n",
       "      <td>6</td>\n",
       "      <td>6</td>\n",
       "      <td>2</td>\n",
       "      <td>2</td>\n",
       "      <td>30</td>\n",
       "      <td>0</td>\n",
       "      <td>0</td>\n",
       "      <td>0</td>\n",
       "      <td>0</td>\n",
       "      <td>0</td>\n",
       "      <td>0</td>\n",
       "      <td>0</td>\n",
       "      <td>1</td>\n",
       "    </tr>\n",
       "    <tr>\n",
       "      <th>3</th>\n",
       "      <td>0</td>\n",
       "      <td>INFJ</td>\n",
       "      <td>What has been the most life-changing experienc...</td>\n",
       "      <td>What has been the most life-changing experienc...</td>\n",
       "      <td>10</td>\n",
       "      <td>10</td>\n",
       "      <td>0</td>\n",
       "      <td>0</td>\n",
       "      <td>61</td>\n",
       "      <td>1</td>\n",
       "      <td>0</td>\n",
       "      <td>0</td>\n",
       "      <td>0</td>\n",
       "      <td>0</td>\n",
       "      <td>0</td>\n",
       "      <td>0</td>\n",
       "      <td>1</td>\n",
       "    </tr>\n",
       "    <tr>\n",
       "      <th>4</th>\n",
       "      <td>0</td>\n",
       "      <td>INFJ</td>\n",
       "      <td>http://www.youtube.com/watch?v=vXZeYwwRDw8   h...</td>\n",
       "      <td>youtube</td>\n",
       "      <td>1</td>\n",
       "      <td>1</td>\n",
       "      <td>2</td>\n",
       "      <td>2</td>\n",
       "      <td>7</td>\n",
       "      <td>0</td>\n",
       "      <td>0</td>\n",
       "      <td>0</td>\n",
       "      <td>0</td>\n",
       "      <td>0</td>\n",
       "      <td>0</td>\n",
       "      <td>0</td>\n",
       "      <td>1</td>\n",
       "    </tr>\n",
       "  </tbody>\n",
       "</table>\n",
       "</div>"
      ],
      "text/plain": [
       "   id  type                                               post  \\\n",
       "0   0  INFJ        'http://www.youtube.com/watch?v=qsXHcwe3krw   \n",
       "1   0  INFJ  http://41.media.tumblr.com/tumblr_lfouy03PMA1q...   \n",
       "2   0  INFJ  enfp and intj moments  https://www.youtube.com...   \n",
       "3   0  INFJ  What has been the most life-changing experienc...   \n",
       "4   0  INFJ  http://www.youtube.com/watch?v=vXZeYwwRDw8   h...   \n",
       "\n",
       "                                          clean_post  unique_words  \\\n",
       "0                                           'youtube             1   \n",
       "1                                                  1             1   \n",
       "2                     enfp and intj moments  youtube             6   \n",
       "3  What has been the most life-changing experienc...            10   \n",
       "4                                            youtube             1   \n",
       "\n",
       "   word_count  link_count  youtube_link  char_count  qm  em  colons  emojis  \\\n",
       "0           1           1             1           8   0   0       0       0   \n",
       "1           1           1             0           1   0   0       0       0   \n",
       "2           6           2             2          30   0   0       0       0   \n",
       "3          10           0             0          61   1   0       0       0   \n",
       "4           1           2             2           7   0   0       0       0   \n",
       "\n",
       "   extroverted  sensor  thinker  judger  \n",
       "0            0       0        0       1  \n",
       "1            0       0        0       1  \n",
       "2            0       0        0       1  \n",
       "3            0       0        0       1  \n",
       "4            0       0        0       1  "
      ]
     },
     "execution_count": 17,
     "metadata": {},
     "output_type": "execute_result"
    }
   ],
   "source": [
    "mbti_post.head()"
   ]
  },
  {
   "cell_type": "markdown",
   "metadata": {},
   "source": [
    "## Analysis"
   ]
  },
  {
   "cell_type": "code",
   "execution_count": 18,
   "metadata": {},
   "outputs": [
    {
     "data": {
      "image/png": "iVBORw0KGgoAAAANSUhEUgAAAmIAAAGbCAYAAABnI/yqAAAABHNCSVQICAgIfAhkiAAAAAlwSFlzAAALEgAACxIB0t1+/AAAADh0RVh0U29mdHdhcmUAbWF0cGxvdGxpYiB2ZXJzaW9uMy4yLjEsIGh0dHA6Ly9tYXRwbG90bGliLm9yZy+j8jraAAAXvElEQVR4nO3df9BldX0f8PdHNhg1VVG21gDTh6mMLbFtNDtK6qRjJBUQE5wOGq1VzJDQmfirTq1Zm8yQMZquY1oTxh8tCVR0nBCHpiMjGEJRmvSHyCJEBOK4RdSl/tgIYjRGi377x3M2vVme3ec+Pz+X3ddr5s5zzvd8z/18z73nufvec+45T40xAgDA9ntE9wAAAI5VghgAQBNBDACgiSAGANBEEAMAaLKjewDrdeKJJ46lpaXuYQAArOqWW275szHGzkPbH7ZBbGlpKXv37u0eBgDAqqrq8yu1OzUJANBEEAMAaCKIAQA0EcQAAJoIYgAATQQxAIAmghgAQBNBDACgiSAGANBEEAMAaCKIAQA0EcQAAJoIYgAATQQxAIAmghgAQBNBDACgyY7uASyypd3XbEude/acuy11AIDF4ogYAEATQQwAoIkgBgDQRBADAGgiiAEANBHEAACaCGIAAE0EMQCAJoIYAEATQQwAoIkgBgDQRBADAGgiiAEANBHEAACaCGIAAE0EMQCAJoIYAEATQQwAoIkgBgDQRBADAGgiiAEANBHEAACaCGIAAE0EMQCAJoIYAEATQQwAoIkgBgDQRBADAGgiiAEANBHEAACaCGIAAE0EMQCAJoIYAEATQQwAoIkgBgDQRBADAGgyVxCrqtdX1R1V9emq+t2q+sGqOrWqbqqqfVX1e1V1/NT3kdP8vmn50szzvGlq/0xVnTXTfvbUtq+qdm/2RgIALKJVg1hVnZTktUl2jTGeluS4JC9J8rYk7xhjPCXJ/UkunFa5MMn9U/s7pn6pqtOn9X4kydlJ3l1Vx1XVcUneleScJKcneenUFwDgqDbvqckdSR5VVTuSPDrJl5I8N8lV0/Irkrxwmj5vms+0/Myqqqn9yjHGd8YYn0uyL8kzp8e+McbdY4zvJrly6gsAcFRbNYiNMe5N8htJvpDlAPZAkluSfH2M8eDUbX+Sk6bpk5J8cVr3wan/E2fbD1nncO0PUVUXVdXeqtp74MCBebYPAGBhzXNq8oQsH6E6NckPJ3lMlk8tbrsxxqVjjF1jjF07d+7sGAIAwKaZ59TkTyX53BjjwBjj/yb5/STPTvL46VRlkpyc5N5p+t4kpyTJtPxxSb42237IOodrBwA4qs0TxL6Q5IyqevT0Xa8zk9yZ5GNJzp/6XJDkQ9P01dN8puUfHWOMqf0l01WVpyY5Lcknktyc5LTpKszjs/yF/qs3vmkAAIttx2odxhg3VdVVST6Z5MEktya5NMk1Sa6sqrdMbZdNq1yW5P1VtS/JfVkOVhlj3FFVH8xyiHswyavGGN9Lkqp6dZLrsnxF5uVjjDs2bxMBABbTqkEsScYYFye5+JDmu7N8xeOhff8yyYsO8zxvTfLWFdqvTXLtPGMBADhauLM+AEATQQwAoIkgBgDQRBADAGgiiAEANBHEAACaCGIAAE0EMQCAJoIYAEATQQwAoIkgBgDQRBADAGgiiAEANBHEAACaCGIAAE0EMQCAJoIYAEATQQwAoIkgBgDQRBADAGgiiAEANBHEAACaCGIAAE0EMQCAJoIYAEATQQwAoMmO7gFweEu7r9mWOvfsOXdb6gAAf50jYgAATQQxAIAmghgAQBNBDACgiSAGANBEEAMAaCKIAQA0EcQAAJoIYgAATQQxAIAmghgAQBNBDACgiSAGANBEEAMAaCKIAQA0EcQAAJoIYgAATQQxAIAmghgAQBNBDACgiSAGANBEEAMAaCKIAQA0EcQAAJoIYgAATQQxAIAmghgAQBNBDACgiSAGANBEEAMAaCKIAQA0EcQAAJoIYgAATQQxAIAmO7oHwOJa2n3NttS5Z8+521IHABaNI2IAAE0EMQCAJoIYAEATQQwAoIkgBgDQRBADAGgiiAEANBHEAACaCGIAAE0EMQCAJnMFsap6fFVdVVV/WlV3VdWPV9UTqur6qvrs9POEqW9V1SVVta+qPlVVz5h5ngum/p+tqgtm2n+sqm6f1rmkqmrzNxUAYLHMe0Tst5L8wRjj7yb5h0nuSrI7yQ1jjNOS3DDNJ8k5SU6bHhcleU+SVNUTklyc5FlJnpnk4oPhberzCzPrnb2xzQIAWHyrBrGqelySf5zksiQZY3x3jPH1JOcluWLqdkWSF07T5yV531j28SSPr6onJzkryfVjjPvGGPcnuT7J2dOyx44xPj7GGEneN/NcAABHrXmOiJ2a5ECS/1RVt1bV71TVY5I8aYzxpanPl5M8aZo+KckXZ9bfP7UdqX3/Cu0PUVUXVdXeqtp74MCBOYYOALC45gliO5I8I8l7xhhPT/Kt/P/TkEmS6UjW2Pzh/XVjjEvHGLvGGLt27ty51eUAALbUPEFsf5L9Y4ybpvmrshzMvjKdVsz086vT8nuTnDKz/slT25HaT16hHQDgqLZqEBtjfDnJF6vqqVPTmUnuTHJ1koNXPl6Q5EPT9NVJXjFdPXlGkgemU5jXJXleVZ0wfUn/eUmum5Z9o6rOmK6WfMXMcwEAHLV2zNnvNUk+UFXHJ7k7yc9lOcR9sKouTPL5JC+e+l6b5PlJ9iX5i6lvxhj3VdWvJbl56vfmMcZ90/QvJnlvkkcl+cj0AAA4qs0VxMYYtyXZtcKiM1foO5K86jDPc3mSy1do35vkafOMBQDgaOHO+gAATQQxAIAmghgAQBNBDACgiSAGANBEEAMAaCKIAQA0EcQAAJoIYgAATQQxAIAmghgAQBNBDACgiSAGANBEEAMAaCKIAQA0EcQAAJoIYgAATQQxAIAmghgAQBNBDACgiSAGANBEEAMAaCKIAQA0EcQAAJrs6B4AHM7S7mu2pc49e87dljoAcChHxAAAmghiAABNBDEAgCaCGABAE0EMAKCJIAYA0EQQAwBoIogBADQRxAAAmghiAABNBDEAgCaCGABAE0EMAKCJIAYA0EQQAwBoIogBADQRxAAAmghiAABNBDEAgCaCGABAE0EMAKCJIAYA0EQQAwBoIogBADQRxAAAmghiAABNBDEAgCaCGABAE0EMAKCJIAYA0EQQAwBoIogBADQRxAAAmghiAABNBDEAgCaCGABAE0EMAKCJIAYA0EQQAwBoIogBADQRxAAAmghiAABNBDEAgCaCGABAE0EMAKCJIAYA0GTuIFZVx1XVrVX14Wn+1Kq6qar2VdXvVdXxU/sjp/l90/Klmed409T+mao6a6b97KltX1Xt3rzNAwBYXGs5Iva6JHfNzL8tyTvGGE9Jcn+SC6f2C5PcP7W/Y+qXqjo9yUuS/EiSs5O8ewp3xyV5V5Jzkpye5KVTXwCAo9pcQayqTk5ybpLfmeYryXOTXDV1uSLJC6fp86b5TMvPnPqfl+TKMcZ3xhifS7IvyTOnx74xxt1jjO8muXLqCwBwVJv3iNhvJnljku9P809M8vUxxoPT/P4kJ03TJyX5YpJMyx+Y+v9V+yHrHK79IarqoqraW1V7Dxw4MOfQAQAW06pBrKpekOSrY4xbtmE8RzTGuHSMsWuMsWvnzp3dwwEA2JAdc/R5dpKfqarnJ/nBJI9N8ltJHl9VO6ajXicnuXfqf2+SU5Lsr6odSR6X5Gsz7QfNrnO4dgCAo9aqR8TGGG8aY5w8xljK8pftPzrGeFmSjyU5f+p2QZIPTdNXT/OZln90jDGm9pdMV1WemuS0JJ9IcnOS06arMI+faly9KVsHALDA5jkidji/lOTKqnpLkluTXDa1X5bk/VW1L8l9WQ5WGWPcUVUfTHJnkgeTvGqM8b0kqapXJ7kuyXFJLh9j3LGBcQEAPCysKYiNMW5McuM0fXeWr3g8tM9fJnnRYdZ/a5K3rtB+bZJr1zIWAICHO3fWBwBoIogBADQRxAAAmghiAABNBDEAgCaCGABAE0EMAKCJIAYA0EQQAwBoIogBADQRxAAAmghiAABNBDEAgCaCGABAE0EMAKCJIAYA0EQQAwBoIogBADQRxAAAmghiAABNdnQPABbV0u5rtqXOPXvO3ZY6ACweR8QAAJoIYgAATQQxAIAmviMGC8p31ACOfo6IAQA0EcQAAJoIYgAATQQxAIAmghgAQBNBDACgiSAGANBEEAMAaCKIAQA0EcQAAJoIYgAATQQxAIAmghgAQBNBDACgiSAGANBEEAMAaCKIAQA0EcQAAJoIYgAATQQxAIAmghgAQBNBDACgiSAGANBEEAMAaCKIAQA0EcQAAJoIYgAATQQxAIAmghgAQBNBDACgiSAGANBEEAMAaCKIAQA0EcQAAJoIYgAATQQxAIAmghgAQBNBDACgiSAGANBEEAMAaCKIAQA0EcQAAJoIYgAATQQxAIAmghgAQBNBDACgiSAGANBk1SBWVadU1ceq6s6quqOqXje1P6Gqrq+qz04/T5jaq6ouqap9VfWpqnrGzHNdMPX/bFVdMNP+Y1V1+7TOJVVVW7GxAACLZJ4jYg8m+VdjjNOTnJHkVVV1epLdSW4YY5yW5IZpPknOSXLa9LgoyXuS5eCW5OIkz0ryzCQXHwxvU59fmFnv7I1vGgDAYls1iI0xvjTG+OQ0/edJ7kpyUpLzklwxdbsiyQun6fOSvG8s+3iSx1fVk5OcleT6McZ9Y4z7k1yf5Oxp2WPHGB8fY4wk75t5LgCAo9aaviNWVUtJnp7kpiRPGmN8aVr05SRPmqZPSvLFmdX2T21Hat+/QvtK9S+qqr1VtffAgQNrGToAwMKZO4hV1Q8l+c9J/uUY4xuzy6YjWWOTx/YQY4xLxxi7xhi7du7cudXlAAC21FxBrKp+IMsh7ANjjN+fmr8ynVbM9POrU/u9SU6ZWf3kqe1I7Sev0A4AcFSb56rJSnJZkrvGGP9+ZtHVSQ5e+XhBkg/NtL9iunryjCQPTKcwr0vyvKo6YfqS/vOSXDct+0ZVnTHVesXMcwEAHLV2zNHn2UlenuT2qrptavs3SfYk+WBVXZjk80lePC27Nsnzk+xL8hdJfi5Jxhj3VdWvJbl56vfmMcZ90/QvJnlvkkcl+cj0AAA4qq0axMYY/z3J4e7rdeYK/UeSVx3muS5PcvkK7XuTPG21sQAAHE3cWR8AoIkgBgDQRBADAGgiiAEANBHEAACaCGIAAE0EMQCAJoIYAECTee6sDxyjlnZfs+U17tlz7pbXAFhUjogBADQRxAAAmghiAABNBDEAgCaCGABAE0EMAKCJIAYA0EQQAwBoIogBADQRxAAAmghiAABNBDEAgCaCGABAkx3dAwA4nKXd12x5jXv2nLvlNQAOxxExAIAmghgAQBNBDACgiSAGANBEEAMAaCKIAQA0cfsKgMNw+wxgqzkiBgDQRBADAGgiiAEANBHEAACaCGIAAE1cNQmwoLbjqs3ElZvQyRExAIAmjogBsCJH5GDrOSIGANBEEAMAaCKIAQA0EcQAAJr4sj4AC8nFAhwLHBEDAGgiiAEANBHEAACaCGIAAE0EMQCAJoIYAEATQQwAoIkgBgDQRBADAGgiiAEANBHEAACaCGIAAE0EMQCAJoIYAECTHd0DAIBFtLT7mm2pc8+ec7elDovJETEAgCaCGABAE0EMAKCJIAYA0EQQAwBoIogBADQRxAAAmghiAABN3NAVABaQG8oeGwQxAOAhFiEIbscYuoOoU5MAAE0EMQCAJoIYAEATQQwAoMnCBLGqOruqPlNV+6pqd/d4AAC22kIEsao6Lsm7kpyT5PQkL62q03tHBQCwtRYiiCV5ZpJ9Y4y7xxjfTXJlkvOaxwQAsKVqjNE9hlTV+UnOHmP8/DT/8iTPGmO8+pB+FyW5aJp9apLPbOtA53Nikj9TX331j9kxqK+++sdu/SP522OMnYc2Pqxu6DrGuDTJpd3jOJKq2jvG2KW++uofm2NQX331j93667EopybvTXLKzPzJUxsAwFFrUYLYzUlOq6pTq+r4JC9JcnXzmAAAttRCnJocYzxYVa9Ocl2S45JcPsa4o3lY69V96lR99Y/l+kn/GNRXX/1jt/6aLcSX9QEAjkWLcmoSAOCYI4gBADQRxOZUVd+cfi5V1aiq18wse2dVvXKafm9Vfa6qbpser53a76mq26vqU1X1h1X1t5rGcOJWbX9VvWuqd2dVfXum/vmHjOmTVfXjTWM4f401vzfzHLcd/PNbVXVjVe2d6bdrajtrpu83pz/bdVtVva+qnlNVD0zzd1XVxVsxhml6ttZtVfVfp/Zfrap7p7ZPV9XPrOG1OPj6P6KqLpnWv72qbp4utLlpet4vVNWBmdpLm7z/r1h/WnawzsHa/2iqf3BfuLOq/kNVremzbwv2gw+vdfvnfR3meB/W+xmw2fvhG7Zi+6dlh9sPPr3J2/6Cqrq1qv5k2rf+RVX98ky/2fVeu97fv7XUn9pn69xWVXum9hunffFPqup/VNVTt+p1mGMca77FxCa/D+va/7bEGMNjjkeSb04/l5J8Jcm+JMdPbe9M8spp+r1Jzl9h/XuSnDhN/3qSSzrHsFW1Z/p8+pD1/2pMSZ6X5FOdY1hrzRXab0zyhSTnTPO7kty4Qp9dM/PPSfLhafoxST6b5BlbMYbZWoes86tJ3jBN/70s3/jwEWt8/V+a5KqD62X5djMnzPR7ZZJ3buH+f9j6K+3js/tCli9Q+qMk/3QR9oP1PDbrfVhv3c3eDzv2g83Y9iQ/kOT/JDl5mn9kkqceab2s8/dvrfUP9/rO7otZvjn61Vv5Oswzju73YREejoitz4EkNyS5YJ3r/1GSpzSPobP2w337D3p7kl9ez4pjjG8luSUbfx02Moa7kjyY5TtRr8WTk3xpjPH96Xn2jzHuX8P6G33/111/jPFgkv+5wfqHWvd7sEEbfR82U8dr0L39fyPLwf5rU/3vjDHm/msvG/j925T62ZzP4c0Yx8O9/oYJYuv3tiRvqOU/WH6ot88cBv37Kyx/QZLbm8ewlbVX89PZ+u3fLI865FD4z84s+19JvltVP7nWJ62qJyY5I8k8t2lZ7xh+Ymadh/wjWVXPSvL9LIfatfhgkp+envffVdXT17j+Rvf/1ep/bFp206ErVtWjk5y5jvpbsh9s0Ebfh7Xakv1wA9a9H6zDQ7Z9jHFflu93+fmq+t2qelmt4ZT3Gn//1lP/9TP9z1rhOdfzObwV49jq+gtvIe4j9nA0xrh7+gX/Zyss/tdjjKtWaP9YVX0vyaeS/ErTGDbFKrUP5+1V9StZ/uC5sGkMa/XtMcaPHmH5W7L8Xv7SnM/3E1V1a5Y/gPeM+e6Xt94x/PEY4wUr9H99Vf3zJH+e5GfHdKx+XmOM/bX83ZLnTo8bqupFY4wbVll1U/b/Oer/5Bjj0L8193eq6rYkI8mHxhgfWWPZzd4PNmwD78N6bfZ+uCHr3A/Wa8VtH2P8/PQf3Z9K8oYk/yTLp4SPZD2/f+up/44xxm+s8FwfqKpvZ/n07WtWWL5d41iPzXwfFoYgtjG/nuXvKPy3Oftv5gfDesfQWXsrwmHn9meM8dGqekuWj27NY9P/UVrHGDb8wTjG+E6SjyT5SFV9JckLs3yq+Eg2bf9fR/3/vUqI2Oh41voebFbd9bwPWzWWbX8NFmH7xxi3J7m9qt6f5HNZPQBsZjBZT/2XjTH2rtJnO8ZxVNXfiIfV4btFM8b40yR3ZvkQ7zE3hmN9+2e8JckbG+tv6xiq6hlV9cPT9COS/IMkn9+O2otQ/wi2dT9Y0NfhWNoPf6iqnjPT9KPHUv1FGUd3/c3giNjGvTXJrQ+TMexI8p2m2ltpK7f/UdMprYP+YIyxe7bDGOPaqlrr96webmOY9TeT/HZVPXKa/0SWr1rdLh31N/M92Kzfw/W8DhupvWivwVq3f1O3PcufO2+sqv+Y5NtJvpWtOwrTXX+zx7He96K7/pbwJ46OEVW1M8ltY4yTusfSYfof881JXj7GuLN7PBy7qup1SU4aY2zrUdRF+gyoqv+S5LfHGNduY83zsnxa7sXbVZOHmoLzviRPG2M80DSGbd//jsSpyWNALd808I+TvKl7LB2m0xefTvJxIYxOVXVZli8uedc2112Yz4Cquj3LF6v84TbWfHOSNyf5t9tVk4eq5Zu43pbk3Y0hbNv3v9U4IgYA0MQRMQCAJoIYAEATQQwAoIkgBgDQRBADAGjy/wCnoGmmo82G1AAAAABJRU5ErkJggg==\n",
      "text/plain": [
       "<Figure size 720x504 with 1 Axes>"
      ]
     },
     "metadata": {
      "needs_background": "light"
     },
     "output_type": "display_data"
    }
   ],
   "source": [
    "mb = mbti_post.groupby('type').agg({'type':'count'}).rename(columns={'type':'count'}).sort_values('count',ascending=False)\n",
    "plt.figure(figsize=(10,7))\n",
    "plt.bar(mb.index, mb['count'])\n",
    "plt.savefig(os.path.join(img_path,\"type_hist.png\"))"
   ]
  },
  {
   "cell_type": "code",
   "execution_count": 39,
   "metadata": {},
   "outputs": [
    {
     "data": {
      "text/html": [
       "<div>\n",
       "<style scoped>\n",
       "    .dataframe tbody tr th:only-of-type {\n",
       "        vertical-align: middle;\n",
       "    }\n",
       "\n",
       "    .dataframe tbody tr th {\n",
       "        vertical-align: top;\n",
       "    }\n",
       "\n",
       "    .dataframe thead th {\n",
       "        text-align: right;\n",
       "    }\n",
       "</style>\n",
       "<table border=\"1\" class=\"dataframe\">\n",
       "  <thead>\n",
       "    <tr style=\"text-align: right;\">\n",
       "      <th></th>\n",
       "      <th>id</th>\n",
       "      <th>unique_words</th>\n",
       "      <th>word_count</th>\n",
       "      <th>link_count</th>\n",
       "      <th>youtube_link</th>\n",
       "      <th>char_count</th>\n",
       "      <th>qm</th>\n",
       "      <th>em</th>\n",
       "      <th>colons</th>\n",
       "      <th>emojis</th>\n",
       "      <th>extroverted</th>\n",
       "      <th>sensor</th>\n",
       "      <th>thinker</th>\n",
       "      <th>judger</th>\n",
       "    </tr>\n",
       "  </thead>\n",
       "  <tbody>\n",
       "    <tr>\n",
       "      <th>count</th>\n",
       "      <td>422845.000000</td>\n",
       "      <td>422845.000000</td>\n",
       "      <td>422845.000000</td>\n",
       "      <td>422845.000000</td>\n",
       "      <td>422845.000000</td>\n",
       "      <td>422845.000000</td>\n",
       "      <td>422845.000000</td>\n",
       "      <td>422845.000000</td>\n",
       "      <td>422845.000000</td>\n",
       "      <td>422845.000000</td>\n",
       "      <td>422845.000000</td>\n",
       "      <td>422845.00000</td>\n",
       "      <td>422845.000000</td>\n",
       "      <td>422845.000000</td>\n",
       "    </tr>\n",
       "    <tr>\n",
       "      <th>mean</th>\n",
       "      <td>4340.423529</td>\n",
       "      <td>23.524840</td>\n",
       "      <td>26.655375</td>\n",
       "      <td>0.067793</td>\n",
       "      <td>0.043541</td>\n",
       "      <td>141.173674</td>\n",
       "      <td>0.177495</td>\n",
       "      <td>0.171183</td>\n",
       "      <td>0.251350</td>\n",
       "      <td>0.045828</td>\n",
       "      <td>0.230775</td>\n",
       "      <td>0.13722</td>\n",
       "      <td>0.457693</td>\n",
       "      <td>0.395204</td>\n",
       "    </tr>\n",
       "    <tr>\n",
       "      <th>std</th>\n",
       "      <td>2506.825488</td>\n",
       "      <td>11.550685</td>\n",
       "      <td>13.619516</td>\n",
       "      <td>0.290861</td>\n",
       "      <td>0.235632</td>\n",
       "      <td>70.705885</td>\n",
       "      <td>0.567216</td>\n",
       "      <td>0.767402</td>\n",
       "      <td>0.773206</td>\n",
       "      <td>0.234296</td>\n",
       "      <td>0.421329</td>\n",
       "      <td>0.34408</td>\n",
       "      <td>0.498207</td>\n",
       "      <td>0.488895</td>\n",
       "    </tr>\n",
       "    <tr>\n",
       "      <th>min</th>\n",
       "      <td>0.000000</td>\n",
       "      <td>1.000000</td>\n",
       "      <td>1.000000</td>\n",
       "      <td>0.000000</td>\n",
       "      <td>0.000000</td>\n",
       "      <td>0.000000</td>\n",
       "      <td>0.000000</td>\n",
       "      <td>0.000000</td>\n",
       "      <td>0.000000</td>\n",
       "      <td>0.000000</td>\n",
       "      <td>0.000000</td>\n",
       "      <td>0.00000</td>\n",
       "      <td>0.000000</td>\n",
       "      <td>0.000000</td>\n",
       "    </tr>\n",
       "    <tr>\n",
       "      <th>25%</th>\n",
       "      <td>2165.000000</td>\n",
       "      <td>13.000000</td>\n",
       "      <td>14.000000</td>\n",
       "      <td>0.000000</td>\n",
       "      <td>0.000000</td>\n",
       "      <td>75.000000</td>\n",
       "      <td>0.000000</td>\n",
       "      <td>0.000000</td>\n",
       "      <td>0.000000</td>\n",
       "      <td>0.000000</td>\n",
       "      <td>0.000000</td>\n",
       "      <td>0.00000</td>\n",
       "      <td>0.000000</td>\n",
       "      <td>0.000000</td>\n",
       "    </tr>\n",
       "    <tr>\n",
       "      <th>50%</th>\n",
       "      <td>4345.000000</td>\n",
       "      <td>29.000000</td>\n",
       "      <td>33.000000</td>\n",
       "      <td>0.000000</td>\n",
       "      <td>0.000000</td>\n",
       "      <td>192.000000</td>\n",
       "      <td>0.000000</td>\n",
       "      <td>0.000000</td>\n",
       "      <td>0.000000</td>\n",
       "      <td>0.000000</td>\n",
       "      <td>0.000000</td>\n",
       "      <td>0.00000</td>\n",
       "      <td>0.000000</td>\n",
       "      <td>0.000000</td>\n",
       "    </tr>\n",
       "    <tr>\n",
       "      <th>75%</th>\n",
       "      <td>6515.000000</td>\n",
       "      <td>33.000000</td>\n",
       "      <td>38.000000</td>\n",
       "      <td>0.000000</td>\n",
       "      <td>0.000000</td>\n",
       "      <td>199.000000</td>\n",
       "      <td>0.000000</td>\n",
       "      <td>0.000000</td>\n",
       "      <td>0.000000</td>\n",
       "      <td>0.000000</td>\n",
       "      <td>0.000000</td>\n",
       "      <td>0.00000</td>\n",
       "      <td>1.000000</td>\n",
       "      <td>1.000000</td>\n",
       "    </tr>\n",
       "    <tr>\n",
       "      <th>max</th>\n",
       "      <td>8674.000000</td>\n",
       "      <td>44.000000</td>\n",
       "      <td>176.000000</td>\n",
       "      <td>6.000000</td>\n",
       "      <td>6.000000</td>\n",
       "      <td>263.000000</td>\n",
       "      <td>115.000000</td>\n",
       "      <td>148.000000</td>\n",
       "      <td>57.000000</td>\n",
       "      <td>27.000000</td>\n",
       "      <td>1.000000</td>\n",
       "      <td>1.00000</td>\n",
       "      <td>1.000000</td>\n",
       "      <td>1.000000</td>\n",
       "    </tr>\n",
       "  </tbody>\n",
       "</table>\n",
       "</div>"
      ],
      "text/plain": [
       "                  id   unique_words     word_count     link_count  \\\n",
       "count  422845.000000  422845.000000  422845.000000  422845.000000   \n",
       "mean     4340.423529      23.524840      26.655375       0.067793   \n",
       "std      2506.825488      11.550685      13.619516       0.290861   \n",
       "min         0.000000       1.000000       1.000000       0.000000   \n",
       "25%      2165.000000      13.000000      14.000000       0.000000   \n",
       "50%      4345.000000      29.000000      33.000000       0.000000   \n",
       "75%      6515.000000      33.000000      38.000000       0.000000   \n",
       "max      8674.000000      44.000000     176.000000       6.000000   \n",
       "\n",
       "        youtube_link     char_count             qm             em  \\\n",
       "count  422845.000000  422845.000000  422845.000000  422845.000000   \n",
       "mean        0.043541     141.173674       0.177495       0.171183   \n",
       "std         0.235632      70.705885       0.567216       0.767402   \n",
       "min         0.000000       0.000000       0.000000       0.000000   \n",
       "25%         0.000000      75.000000       0.000000       0.000000   \n",
       "50%         0.000000     192.000000       0.000000       0.000000   \n",
       "75%         0.000000     199.000000       0.000000       0.000000   \n",
       "max         6.000000     263.000000     115.000000     148.000000   \n",
       "\n",
       "              colons         emojis    extroverted        sensor  \\\n",
       "count  422845.000000  422845.000000  422845.000000  422845.00000   \n",
       "mean        0.251350       0.045828       0.230775       0.13722   \n",
       "std         0.773206       0.234296       0.421329       0.34408   \n",
       "min         0.000000       0.000000       0.000000       0.00000   \n",
       "25%         0.000000       0.000000       0.000000       0.00000   \n",
       "50%         0.000000       0.000000       0.000000       0.00000   \n",
       "75%         0.000000       0.000000       0.000000       0.00000   \n",
       "max        57.000000      27.000000       1.000000       1.00000   \n",
       "\n",
       "             thinker         judger  \n",
       "count  422845.000000  422845.000000  \n",
       "mean        0.457693       0.395204  \n",
       "std         0.498207       0.488895  \n",
       "min         0.000000       0.000000  \n",
       "25%         0.000000       0.000000  \n",
       "50%         0.000000       0.000000  \n",
       "75%         1.000000       1.000000  \n",
       "max         1.000000       1.000000  "
      ]
     },
     "execution_count": 39,
     "metadata": {},
     "output_type": "execute_result"
    }
   ],
   "source": [
    "mbti_post.describe()"
   ]
  },
  {
   "cell_type": "code",
   "execution_count": 19,
   "metadata": {},
   "outputs": [
    {
     "data": {
      "text/plain": [
       "23784"
      ]
     },
     "execution_count": 19,
     "metadata": {},
     "output_type": "execute_result"
    }
   ],
   "source": [
    "len(mbti_post[mbti_post['word_count']<=1])"
   ]
  },
  {
   "cell_type": "code",
   "execution_count": 37,
   "metadata": {},
   "outputs": [
    {
     "data": {
      "text/plain": [
       "<BarContainer object of 16 artists>"
      ]
     },
     "execution_count": 37,
     "metadata": {},
     "output_type": "execute_result"
    },
    {
     "data": {
      "image/png": "iVBORw0KGgoAAAANSUhEUgAAAlAAAAGbCAYAAAALJa6vAAAABHNCSVQICAgIfAhkiAAAAAlwSFlzAAALEgAACxIB0t1+/AAAADh0RVh0U29mdHdhcmUAbWF0cGxvdGxpYiB2ZXJzaW9uMy4yLjEsIGh0dHA6Ly9tYXRwbG90bGliLm9yZy+j8jraAAATT0lEQVR4nO3df4ztCVnf8c+Di8YKf6zd6XaLpNdQQkpau5AbtLU2S/EHKBZsqLpasiSY5Q+xaKR2qyYSg+02iCQGarsEAjaUxqAEomChKxRtLeUu3O4uuyVQXAzbdfdSGgVDMLs8/WPOTabXuXvnmfmeOWdnXq9kcmfOj3meM/fsnfd+z5kz1d0BAODgHrfpBQAAHmsEFADAkIACABgSUAAAQwIKAGDoquMcds011/SZM2eOcyQAwKHccccdn+vunf3OO9aAOnPmTM6dO3ecIwEADqWqPnO58zyEBwAwJKAAAIYEFADAkIACABgSUAAAQwIKAGBIQAEADAkoAIAhAQUAMCSgAACGBBQAwJCAAgAYElAAAEMCCgBgSEABAAwJKACAoas2vQAs7cwtv7X2Gffd+j1rnwHA9nIECgBgSEABAAwJKACAIQEFADAkoAAAhgQUAMCQgAIAGDpxrwN1HK8BlHgdIAA4zRyBAgAYElAAAEMCCgBg6MQ9Bwo43TwPEjgOAmph/vEGgJPPQ3gAAEMCCgBgSEABAAwJKACAIQEFADAkoAAAhgQUAMCQ14ECWJDXgoPTQUABcKIcR8QKWAQUAJwgAvJ4eA4UAMCQI1AnkP/7AID1ElBwwngSM8D6CSiAE0RAw/HwHCgAgCEBBQAwJKAAAIY8BwqAxXgOFqeFgGJxXkYBgJPOQ3gAAEMCCgBgSEABAAwJKACAIQEFADAkoAAAhryMAbAorwMEnAaOQAEADDkCBQAs5rQchb7iEaiqenJVfaCq7qmqj1fVK1anv6qq7q+q86u3717/ugAAm3eQI1APJ/nJ7v5oVT0xyR1V9f7Vea/r7l9c33oAANvnigHV3Q8keWD1/heq6t4kT1r3YgDwWOT3gZ4OoyeRV9WZJM9I8uHVSS+vqjur6s1VdfVlrnNzVZ2rqnMXLlw40rIAANvgwAFVVU9I8utJfry7/yTJryR5SpLrs3uE6rX7Xa+7b+vus919dmdnZ4GVAQA260ABVVWPz248va27fyNJuvvB7n6ku7+S5I1JnrW+NQEAtsdBfgqvkrwpyb3d/Ut7Tr9uz8W+L8ndy68HALB9DvJTeN+a5MVJ7qqq86vTfjrJjVV1fZJOcl+Sl61lQwCALXOQn8L7vSS1z1nvWX4dAIDt51e5AAAMCSgAgCEBBQAwJKAAAIYEFADAkIACABgSUAAAQwIKAGBIQAEADAkoAIAhAQUAMHSQXyYMDJy55beOZc59t37PscwB4M9zBAoAYEhAAQAMCSgAgCEBBQAwJKAAAIYEFADAkIACABgSUAAAQwIKAGBIQAEADAkoAIAhAQUAMCSgAACGBBQAwJCAAgAYElAAAEMCCgBgSEABAAwJKACAIQEFADAkoAAAhgQUAMCQgAIAGBJQAABDAgoAYEhAAQAMCSgAgCEBBQAwJKAAAIYEFADAkIACABgSUAAAQwIKAGBIQAEADAkoAIAhAQUAMCSgAACGBBQAwJCAAgAYElAAAEMCCgBgSEABAAxdMaCq6slV9YGquqeqPl5Vr1id/vVV9f6q+uTqz6vXvy4AwOYd5AjUw0l+srufnuRbkvxoVT09yS1Jbu/upya5ffUxAMCJd8WA6u4Huvujq/e/kOTeJE9K8oIkb11d7K1JXriuJQEAtsnoOVBVdSbJM5J8OMm13f3A6qw/SnLtZa5zc1Wdq6pzFy5cOMKqAADb4cABVVVPSPLrSX68u/9k73nd3Ul6v+t1923dfba7z+7s7BxpWQCAbXCggKqqx2c3nt7W3b+xOvnBqrpudf51SR5az4oAANvlID+FV0nelOTe7v6lPWe9O8lNq/dvSvKu5dcDANg+Vx3gMt+a5MVJ7qqq86vTfjrJrUl+rapemuQzSb5/PSsCAGyXKwZUd/9ekrrM2c9Zdh0AgO3nlcgBAIYEFADAkIACABgSUAAAQwIKAGBIQAEADAkoAIAhAQUAMCSgAACGBBQAwJCAAgAYElAAAEMCCgBgSEABAAwJKACAIQEFADAkoAAAhgQUAMCQgAIAGBJQAABDAgoAYEhAAQAMCSgAgCEBBQAwJKAAAIYEFADAkIACABgSUAAAQwIKAGBIQAEADAkoAIAhAQUAMCSgAACGBBQAwJCAAgAYElAAAEMCCgBgSEABAAwJKACAIQEFADAkoAAAhgQUAMCQgAIAGBJQAABDAgoAYEhAAQAMCSgAgCEBBQAwJKAAAIYEFADAkIACABgSUAAAQwIKAGBIQAEADAkoAIChKwZUVb25qh6qqrv3nPaqqrq/qs6v3r57vWsCAGyPgxyBekuS5+5z+uu6+/rV23uWXQsAYHtdMaC6+0NJPn8MuwAAPCYc5TlQL6+qO1cP8V19uQtV1c1Vda6qzl24cOEI4wAAtsNhA+pXkjwlyfVJHkjy2stdsLtv6+6z3X12Z2fnkOMAALbHoQKqux/s7ke6+ytJ3pjkWcuuBQCwvQ4VUFV13Z4Pvy/J3Ze7LADASXPVlS5QVW9PckOSa6rqs0l+LskNVXV9kk5yX5KXrXFHAICtcsWA6u4b9zn5TWvYBQDgMcErkQMADAkoAIAhAQUAMCSgAACGBBQAwJCAAgAYElAAAEMCCgBgSEABAAwJKACAIQEFADAkoAAAhgQUAMCQgAIAGBJQAABDAgoAYEhAAQAMCSgAgCEBBQAwJKAAAIYEFADAkIACABgSUAAAQwIKAGBIQAEADAkoAIAhAQUAMCSgAACGBBQAwJCAAgAYElAAAEMCCgBgSEABAAwJKACAIQEFADAkoAAAhgQUAMCQgAIAGBJQAABDAgoAYEhAAQAMCSgAgCEBBQAwJKAAAIYEFADAkIACABgSUAAAQwIKAGBIQAEADAkoAIAhAQUAMCSgAACGBBQAwJCAAgAYumJAVdWbq+qhqrp7z2lfX1Xvr6pPrv68er1rAgBsj4McgXpLkudectotSW7v7qcmuX31MQDAqXDFgOruDyX5/CUnvyDJW1fvvzXJCxfeCwBgax32OVDXdvcDq/f/KMm1C+0DALD1jvwk8u7uJH2586vq5qo6V1XnLly4cNRxAAAbd9iAerCqrkuS1Z8PXe6C3X1bd5/t7rM7OzuHHAcAsD0OG1DvTnLT6v2bkrxrmXUAALbfQV7G4O1Jfj/J06rqs1X10iS3JvmOqvpkkm9ffQwAcCpcdaULdPeNlznrOQvvAgDwmOCVyAEAhgQUAMCQgAIAGBJQAABDAgoAYEhAAQAMCSgAgCEBBQAwJKAAAIYEFADAkIACABgSUAAAQwIKAGBIQAEADAkoAIAhAQUAMCSgAACGBBQAwJCAAgAYElAAAEMCCgBgSEABAAwJKACAIQEFADAkoAAAhgQUAMCQgAIAGBJQAABDAgoAYEhAAQAMCSgAgCEBBQAwJKAAAIYEFADAkIACABgSUAAAQwIKAGBIQAEADAkoAIAhAQUAMCSgAACGBBQAwJCAAgAYElAAAEMCCgBgSEABAAwJKACAIQEFADAkoAAAhgQUAMCQgAIAGBJQAABDAgoAYEhAAQAMCSgAgKGrjnLlqrovyReSPJLk4e4+u8RSAADb7EgBtfLs7v7cAp8HAOAxwUN4AABDRw2oTvK+qrqjqm7e7wJVdXNVnauqcxcuXDjiOACAzTtqQP3d7n5mkucl+dGq+nuXXqC7b+vus919dmdn54jjAAA270gB1d33r/58KMk7kzxriaUAALbZoQOqqr6uqp548f0k35nk7qUWAwDYVkf5Kbxrk7yzqi5+nn/f3b+9yFYAAFvs0AHV3Z9O8rcW3AUA4DHByxgAAAwJKACAIQEFADAkoAAAhgQUAMCQgAIAGBJQAABDAgoAYEhAAQAMCSgAgCEBBQAwJKAAAIYEFADAkIACABgSUAAAQwIKAGBIQAEADAkoAIAhAQUAMCSgAACGBBQAwJCAAgAYElAAAEMCCgBgSEABAAwJKACAIQEFADAkoAAAhgQUAMCQgAIAGBJQAABDAgoAYEhAAQAMCSgAgCEBBQAwJKAAAIYEFADAkIACABgSUAAAQwIKAGBIQAEADAkoAIAhAQUAMCSgAACGBBQAwJCAAgAYElAAAEMCCgBgSEABAAwJKACAIQEFADAkoAAAhgQUAMCQgAIAGBJQAABDRwqoqnpuVX2iqj5VVbcstRQAwDY7dEBV1VcleUOS5yV5epIbq+rpSy0GALCtjnIE6llJPtXdn+7uP0vyH5K8YJm1AAC2V3X34a5Y9aIkz+3uH1l9/OIk39zdL7/kcjcnuXn14dOSfOLw667NNUk+Z/6pnb8NO5hvvvmnd/427HDa51/OX+3unf3OuGrdk7v7tiS3rXvOUVTVue4+a/7pnL8NO5hvvvmnd/427HDa5x/GUR7Cuz/Jk/d8/A2r0wAATrSjBNRHkjy1qr6xqr46yQ8mefcyawEAbK9DP4TX3Q9X1cuT/MckX5Xkzd398cU2O16bfojR/M3b9A7mm2/+6Z2fbH6H0z5/7NBPIgcAOK28EjkAwJCAAgAYOtEBVVWPVNX5PW+3rE7/YFWd23O5s1X1wdX7N1TVH++5zn9anf6qqnrlBmffvzrt7qr6B+vYoaq+a89lv7j6NT3nq+pXV7v95rpu/wFmX/y63FtVP7fAHs+vqo9V1f+oqnuq6mWr0/d+rc9X1a179h79iO3Csz+xuvx/qaqnrWOHqvqZPZfbe71/Mr3/r2H2+P5/yS5fXP15pqq6qn5sz3mvr6qXrN5/S1X9wd75q9Pvq6prNjT3rqq6s6reV1V/ebrDQfeoqjesZt9TVV/as8uLVvu9aENzL35dPlpVf/swt/+SXR5XVb+8ui/dVVUfqapvXJ138et9cYe/s9r97g3Nvfj1uKeq/k1VHeW3hzzqHlX14dWsP6yqC3t2OXPY+/9Cc498/1+b7j6xb0m+eJnTP5jkD5M8b/Xx2SQfXL1/Q5Lf3Oc6r0ryyk3PTvLXs/tiY49bxw6XXObsno/33e24Zyf5uiSfTPLMw+6R5PFJ/neSb1h9/DVJnvZof8+X7rSp2dl9Udp3r2uHy11vev9f1+zJ/X+/z5nkTJIHk3wqyVevTnt9kpes3n9Lkhftc/37klwzmbn03CT/IskvT3eY7LHnMndfcv199zvOuUm+M8mdh7n9l+xyY5J3XLwPZfcleK6+3N/zfnsd99zs/sDXh5L8w3Xusfr4JUlev8T9f8m5R7n/r+vtRB+BuoLXJPmZx9rs7r43ycPZfdXWjeywgKPc/j9NckeSv3aE+U/M7j9I/2f1Ob/c3cf1CvlHnf2hHO22L7HDxmYvdP+/kOT2JDcd4XNsYu4Sf/dL7LGpuUvd/uuSPNDdX0mS7v5sd//fBT7v2uZ298NJ/mtO6e1fWervfzEnPaC+tv7/hxB+YM95v5/kz6rq2ftc79v2XOewkbGW2VX1zUm+kt1/jNa1wxLWMruq/mKSb0ly0JfM+HN7dPfns/uaZZ+pqrdX1Q9fcmj8J/Zc/rumO6559vcmuWvNOyxl8dnD+/+j+VdJXlm7vxT9Uq/Zs/PfPOKcJec+P7O/+8PusU5HmTu971/OryX53tXX+bVV9YxLzv/A6rwPLzBrkblV9ReSPCfHc/vX5ahzl7z/L2Ltv8plw77U3dc/yvmvTvKzSf7ZJaf/bnc/f8tm/0RV/eMkX0jyA706prmmHZaw9Oxvq6qPZfeb56198Ncc23eP7v6R1Tepb0/yyiTfkd1DyEnyuu7+xQN+/uOa/baq+lJ2D2n/2D7nL7nDUpacfZj7/2V196dX36h+aJ+z/2l3v+Mon3/huR+oqkeS3Jnd/2bWvcfaHHLua6rqZ7MbzS9dYIfP1u7zCP/+6u32qvpH3X376iLP7u7FfyfbIec+parOJ+kk7+ru9x7DHmtxhLmL3/+XctID6lF19+9U1auze0Rj22cv9U39KDtscvYSUXvpDncluauq/l2SP8jyAbHk7B/u7nNXuMy6d9jk7MXv/9l9TsU7kvznhT/v0nPX8g39EHtsau7iQdvdX07y3iTvraoHk7wwuw8vrtUh5v6vK/yP6HHtscm567r/H9lJfwjvIF6d5KdO4ext2GEjs6vqCVV1w56Trk/ymZM+ext22Ibbf1F3/88k92T3oaETP3db9tj07a+qZ1bVX1m9/7gk35RjuA9uau627LEtt39JJ/0I1NeuDn9e9NvdfcveC3T3e6rqIM+nuCrJlzc0+7BO++3fd48kv5Dkp6rq3yb5UpI/zZWPgExv/5Kzj+K03/4r+YUkHzvA5Q5z+5eYu26n8fb/pSRvrKqvWX3837P7E4GXs9Rtn85dl8PsscTXYFtu/2L8KpcDqqp3Jnljd79n07tsQlW9IsmTunvTR8yO3eo/+E8l+Rvd/ceb3mcTTvP9v6p2kpzv7idtepdNWB0t+EiSF3f3PZve57hV1Quy+xD69296l0047ff/R+MhvAOoqruy++Tl9216l02oqjdl90mfb9j0Lsetdl8883ySf32K4+nU3v9r90U7fzfJP9/0Lpuwesjl7iT/7ZTG088n+fkk/3LTu2zCab//X4kjUAAAQ45AAQAMCSgAgCEBBQAwJKAAAIYEFADA0P8D0ZTH827x4r4AAAAASUVORK5CYII=\n",
      "text/plain": [
       "<Figure size 720x504 with 1 Axes>"
      ]
     },
     "metadata": {
      "needs_background": "light"
     },
     "output_type": "display_data"
    }
   ],
   "source": [
    "avg_words_type = mbti_post.groupby('type').agg({'word_count':'mean'})\n",
    "plt.figure(figsize=(10,7))\n",
    "plt.bar(avg_words_type.index,avg_words_type['word_count'])"
   ]
  },
  {
   "cell_type": "code",
   "execution_count": 35,
   "metadata": {},
   "outputs": [
    {
     "data": {
      "image/png": "iVBORw0KGgoAAAANSUhEUgAAAYkAAAD4CAYAAAAZ1BptAAAABHNCSVQICAgIfAhkiAAAAAlwSFlzAAALEgAACxIB0t1+/AAAADh0RVh0U29mdHdhcmUAbWF0cGxvdGxpYiB2ZXJzaW9uMy4yLjEsIGh0dHA6Ly9tYXRwbG90bGliLm9yZy+j8jraAAAbNUlEQVR4nO3df5Bd5X3f8fenUoQxGCRQusNIaiXHsjsCNY3YgjqOPRfjCglci7bYI0UtK0djTWrh2I0yRsTTwtgwA0kcaiaYjBJtEQxFEGIXTRCVVcEt05kKxG8hflhrIVurEShGQmSNgSz59o/7bH28vo927969P07385q5s+d+z/Oc+9mzq/3qnnPuvYoIzMzM6vkHnQ5gZmbdy03CzMyy3CTMzCzLTcLMzLLcJMzMLGt6pwNMttmzZ8f8+fMbmvPTn/6UM844ozWBWqBMecuUFcqVt0xZoVx5y5QVJifvU0899ZOI+NVfWhER/1/dLrzwwmjUo48+2vCcTipT3jJljShX3jJljShX3jJljZicvMCTUedvqg83mZlZlpuEmZlluUmYmVmWm4SZmWW5SZiZWZabhJmZZblJmJlZ1phNQlK/pGOSXhhV/7KklyXtl/SHhfp1kgYkvSLpskJ9eaoNSNpUqC+Q9Hiq3ydpRqqflu4PpPXzJ+MbNjOz8RvPM4k7geXFgqRLgJXAr0fE+cAfp/oiYBVwfprzHUnTJE0DbgdWAIuA1WkswC3ArRHxEeAEsC7V1wEnUv3WNM7MzNpozLfliIjH6vwv/j8AN0fEu2nMsVRfCWxL9VclDQAXpXUDEXEQQNI2YKWkl4BPAb+VxmwFbgDuSNu6IdUfAP5UktIrA22SzN/00ITnHrr5iklMYmbdaKLv3fRR4BOSbgLeAX4/IvYCc4A9hXGDqQZweFT9YuBc4M2IGK4zfs7InIgYlnQyjf/J6DCS1gPrAXp6eqhWqw19M0NDQw3P6aTJzLtx8fDYgzLGk2Eq79tWK1NWKFfeMmWF1uadaJOYDpwDLAX+OXC/pA9PWqoGRcRmYDNAb29vVCqVhuZXq1UandNJk5l3bTPPJNaMnWEq79tWK1NWKFfeMmWF1uad6NVNg8B30/tCPQH8PTAbOALMK4ybm2q5+hvATEnTR9Upzknrz07jzcysTSbaJP47cAmApI8CM6gdBtoOrEpXJi0AFgJPAHuBhelKphnUTm5vT+cXHgWuStvtAx5My9vTfdL6R3w+wsysvcY83CTpXqACzJY0CFwP9AP96bLY94C+9Ad8v6T7gReBYWBDRLyftnMNsBOYBvRHxP70ENcC2yTdCDwDbEn1LcDd6eT3cWqNxczM2mg8Vzetzqz6d5nxNwE31anvAHbUqR/k51dAFevvAJ8bK5+ZmbWOX3FtZmZZbhJmZpblJmFmZlluEmZmluUmYWZmWW4SZmaW5SZhZmZZbhJmZpblJmFmZlluEmZmluUmYWZmWW4SZmaW5SZhZmZZbhJmZpblJmFmZlluEmZmljVmk5DUL+lY+hS60es2SgpJs9N9SbpN0oCk5yUtKYztk3Qg3foK9Qsl7UtzbpOkVD9H0q40fpekWZPzLZuZ2XiN55nEncDy0UVJ84BlwI8L5RXUPtd6IbAeuCONPYfax55eTO1T6K4v/NG/A/hiYd7IY20CdkfEQmB3um9mZm00ZpOIiMeofcb0aLcCXwOiUFsJ3BU1e4CZks4DLgN2RcTxiDgB7AKWp3VnRcSe9BnZdwFXFra1NS1vLdTNzKxNJnROQtJK4EhEPDdq1RzgcOH+YKqdqj5Ypw7QExFH0/JrQM9EspqZ2cRNb3SCpA8Cf0DtUFNbRERIitx6SeupHd6ip6eHarXa0PaHhoYantNJk5l34+LhCc8dT4apvG9brUxZoVx5y5QVWpu34SYB/BqwAHgunWOeCzwt6SLgCDCvMHZuqh0BKqPq1VSfW2c8wOuSzouIo+mw1LFcoIjYDGwG6O3tjUqlkhtaV7VapdE5nTSZedduemjCcw+tGTvDVN63rVamrFCuvGXKCq3N2/DhpojYFxH/MCLmR8R8aoeIlkTEa8B24Op0ldNS4GQ6ZLQTWCZpVjphvQzYmda9JWlpuqrpauDB9FDbgZGroPoKdTMza5PxXAJ7L/B/gI9JGpS07hTDdwAHgQHgz4EvAUTEceCbwN50+0aqkcb8RZrzQ+DhVL8Z+JeSDgCfTvfNzKyNxjzcFBGrx1g/v7AcwIbMuH6gv079SeCCOvU3gEvHymdmZq3jV1ybmVmWm4SZmWW5SZiZWZabhJmZZblJmJlZlpuEmZlluUmYmVmWm4SZmWW5SZiZWZabhJmZZblJmJlZlpuEmZlluUmYmVmWm4SZmWW5SZiZWZabhJmZZblJmJlZ1ng+vrRf0jFJLxRqfyTpZUnPS/qepJmFdddJGpD0iqTLCvXlqTYgaVOhvkDS46l+n6QZqX5auj+Q1s+frG/azMzGZzzPJO4Elo+q7QIuiIh/CvwAuA5A0iJgFXB+mvMdSdMkTQNuB1YAi4DVaSzALcCtEfER4AQw8hna64ATqX5rGmdmZm00ZpOIiMeA46Nq34+I4XR3DzA3La8EtkXEuxHxKjAAXJRuAxFxMCLeA7YBKyUJ+BTwQJq/FbiysK2tafkB4NI03szM2mT6JGzjt4H70vIcak1jxGCqARweVb8YOBd4s9BwiuPnjMyJiGFJJ9P4n4wOIGk9sB6gp6eHarXa0DcwNDTU8JxOmsy8GxcPjz0oYzwZpvK+bbUyZYVy5S1TVmht3qaahKSvA8PAPZMTZ2IiYjOwGaC3tzcqlUpD86vVKo3O6aTJzLt200MTnntozdgZpvK+bbUyZYVy5S1TVmht3gk3CUlrgc8Al0ZEpPIRYF5h2NxUI1N/A5gpaXp6NlEcP7KtQUnTgbPTeDMza5MJXQIraTnwNeCzEfF2YdV2YFW6MmkBsBB4AtgLLExXMs2gdnJ7e2oujwJXpfl9wIOFbfWl5auARwrNyMzM2mDMZxKS7gUqwGxJg8D11K5mOg3Ylc4l74mI34mI/ZLuB16kdhhqQ0S8n7ZzDbATmAb0R8T+9BDXAtsk3Qg8A2xJ9S3A3ZIGqJ04XzUJ36+ZmTVgzCYREavrlLfUqY2Mvwm4qU59B7CjTv0gtaufRtffAT43Vj4zM2sdv+LazMyy3CTMzCzLTcLMzLLcJMzMLMtNwszMstwkzMwsy03CzMyy3CTMzCzLTcLMzLLcJMzMLMtNwszMstwkzMwsy03CzMyy3CTMzCzLTcLMzLLcJMzMLMtNwszMssZsEpL6JR2T9EKhdo6kXZIOpK+zUl2SbpM0IOl5SUsKc/rS+AOS+gr1CyXtS3NuU/o81NxjmJlZ+4znmcSdwPJRtU3A7ohYCOxO9wFWAAvTbT1wB9T+4FP7bOyLqX1U6fWFP/p3AF8szFs+xmOYmVmbjNkkIuIx4Pio8kpga1reClxZqN8VNXuAmZLOAy4DdkXE8Yg4AewClqd1Z0XEnogI4K5R26r3GGZm1ibTJzivJyKOpuXXgJ60PAc4XBg3mGqnqg/WqZ/qMX6JpPXUnrnQ09NDtVpt6JsZGhpqeE4nTWbejYuHJzx3PBmm8r5ttTJlhXLlLVNWaG3eiTaJ/yciQlJMRpiJPkZEbAY2A/T29kalUmlo+9VqlUbndNJk5l276aEJzz20ZuwMU3nftlqZskK58pYpK7Q270Svbno9HSoifT2W6keAeYVxc1PtVPW5deqnegwzM2uTiTaJ7cDIFUp9wIOF+tXpKqelwMl0yGgnsEzSrHTCehmwM617S9LSdFXT1aO2Ve8xzMysTcY83CTpXqACzJY0SO0qpZuB+yWtA34EfD4N3wFcDgwAbwNfAIiI45K+CexN474RESMnw79E7Qqq04GH041TPIaZmbXJmE0iIlZnVl1aZ2wAGzLb6Qf669SfBC6oU3+j3mOYmVn7+BXXZmaW5SZhZmZZbhJmZpblJmFmZlluEmZmluUmYWZmWW4SZmaW5SZhZmZZTb/Bn3Xe/CbepM/M7FT8TMLMzLLcJMzMLMtNwszMstwkzMwsy03CzMyy3CTMzCzLTcLMzLLcJMzMLKupJiHpP0raL+kFSfdK+oCkBZIelzQg6T5JM9LY09L9gbR+fmE716X6K5IuK9SXp9qApE3NZDUzs8ZNuElImgP8LtAbERcA04BVwC3ArRHxEeAEsC5NWQecSPVb0zgkLUrzzgeWA9+RNE3SNOB2YAWwCFidxpqZWZs0e7hpOnC6pOnAB4GjwKeAB9L6rcCVaXlluk9af6kkpfq2iHg3Il4FBoCL0m0gIg5GxHvAtjTWzMzaZMLv3RQRRyT9MfBj4GfA94GngDcjYjgNGwTmpOU5wOE0d1jSSeDcVN9T2HRxzuFR9YvrZZG0HlgP0NPTQ7Vabeh7GRoaanhOJ43Ou3HxcH5wC41nn5V933azMmWFcuUtU1Zobd4JNwlJs6j9z34B8Cbwl9QOF7VdRGwGNgP09vZGpVJpaH61WqXROZ00Ou/aDr3B36E1lTHHlH3fdrMyZYVy5S1TVmht3mYON30aeDUi/iYi/g74LvBxYGY6/AQwFziSlo8A8wDS+rOBN4r1UXNydTMza5NmmsSPgaWSPpjOLVwKvAg8ClyVxvQBD6bl7ek+af0jERGpvipd/bQAWAg8AewFFqarpWZQO7m9vYm8ZmbWoGbOSTwu6QHgaWAYeIbaIZ+HgG2Sbky1LWnKFuBuSQPAcWp/9ImI/ZLup9ZghoENEfE+gKRrgJ3Urpzqj4j9E81rZmaNa+pDhyLieuD6UeWD1K5MGj32HeBzme3cBNxUp74D2NFMxkY08+E9h26+YhKTmJl1B7/i2szMstwkzMwsy03CzMyy3CTMzCzLTcLMzLLcJMzMLMtNwszMstwkzMwsy03CzMyy3CTMzCzLTcLMzLLcJMzMLMtNwszMstwkzMwsy03CzMyy3CTMzCyrqSYhaaakByS9LOklSf9C0jmSdkk6kL7OSmMl6TZJA5Kel7SksJ2+NP6ApL5C/UJJ+9Kc29LHpJqZWZs0+0zi28D/iIh/Avw68BKwCdgdEQuB3ek+wApqn1+9EFgP3AEg6Rxqn253MbVPtLt+pLGkMV8szFveZF4zM2vAhJuEpLOBT5I+wzoi3ouIN4GVwNY0bCtwZVpeCdwVNXuAmZLOAy4DdkXE8Yg4AewClqd1Z0XEnogI4K7CtszMrA2aeSaxAPgb4L9KekbSX0g6A+iJiKNpzGtAT1qeAxwuzB9MtVPVB+vUzcysTaY3OXcJ8OWIeFzSt/n5oSUAIiIkRTMBx0PSemqHsOjp6aFarTY0f2hoiGq1ysbFwxPO0OhjNmMk74hmcjdjPN/z6Kzdrkx5y5QVypW3TFmhtXmbaRKDwGBEPJ7uP0CtSbwu6byIOJoOGR1L648A8wrz56baEaAyql5N9bl1xv+SiNgMbAbo7e2NSqVSb1hWtVqlUqmwdtNDDc0rOrSmscdsxkjeEc3kbsZ4vufRWbtdmfKWKSuUK2+ZskJr8074cFNEvAYclvSxVLoUeBHYDoxcodQHPJiWtwNXp6uclgIn02GpncAySbPSCetlwM607i1JS9NVTVcXtmVmZm3QzDMJgC8D90iaARwEvkCt8dwvaR3wI+DzaewO4HJgAHg7jSUijkv6JrA3jftGRBxPy18C7gROBx5ONzMza5OmmkREPAv01ll1aZ2xAWzIbKcf6K9TfxK4oJmMZmY2cX7FtZmZZblJmJlZlpuEmZlluUmYmVlWs1c3WTK/ydcqHLr5iklKYmY2efxMwszMstwkzMwsy03CzMyy3CTMzCzLTcLMzLLcJMzMLMtNwszMstwkzMwsy03CzMyy3CTMzCzLTcLMzLLcJMzMLKvpJiFpmqRnJP11ur9A0uOSBiTdlz7aFEmnpfsDaf38wjauS/VXJF1WqC9PtQFJm5rNamZmjZmMZxJfAV4q3L8FuDUiPgKcANal+jrgRKrfmsYhaRGwCjgfWA58JzWeacDtwApgEbA6jTUzszZp6q3CJc0FrgBuAn5PkoBPAb+VhmwFbgDuAFamZYAHgD9N41cC2yLiXeBVSQPARWncQEQcTI+1LY19sZnM3aqRtxrfuHiYtU2+NbmZ2Xg0+3kS/wX4GvChdP9c4M2IGE73B4E5aXkOcBggIoYlnUzj5wB7Ctsszjk8qn5xvRCS1gPrAXp6eqhWqw19E0NDQ1SrVTYuHh57cBfoOZ2uyDqe/Tyyb8uiTHnLlBXKlbdMWaG1eSfcJCR9BjgWEU9JqkxepMZFxGZgM0Bvb29UKo3FqVarVCqV0vzvfOPiYb61r/OfF3VoTWXMMSP7tizKlLdMWaFcecuUFVqbt5m/NB8HPivpcuADwFnAt4GZkqanZxNzgSNp/BFgHjAoaTpwNvBGoT6iOCdXNzOzNpjwieuIuC4i5kbEfGonnh+JiDXAo8BVaVgf8GBa3p7uk9Y/EhGR6qvS1U8LgIXAE8BeYGG6WmpGeoztE81rZmaNa8Uxi2uBbZJuBJ4BtqT6FuDudGL6OLU/+kTEfkn3UzshPQxsiIj3ASRdA+wEpgH9EbG/BXnNzCxjUppERFSBalo+yM+vTiqOeQf4XGb+TdSukBpd3wHsmIyMZmbWOL/i2szMstwkzMwsy03CzMyy3CTMzCzLTcLMzLLcJMzMLMtNwszMstwkzMwsy03CzMyy3CTMzCzLTcLMzLLcJMzMLMtNwszMstwkzMwsy03CzMyy3CTMzCzLTcLMzLIm3CQkzZP0qKQXJe2X9JVUP0fSLkkH0tdZqS5Jt0kakPS8pCWFbfWl8Qck9RXqF0ral+bcJknNfLNmZtaYZp5JDAMbI2IRsBTYIGkRsAnYHRELgd3pPsAKYGG6rQfugFpTAa4HLqb2safXjzSWNOaLhXnLm8hrZmYNmnCTiIijEfF0Wv5b4CVgDrAS2JqGbQWuTMsrgbuiZg8wU9J5wGXArog4HhEngF3A8rTurIjYExEB3FXYlpmZtYFqf3+b3Ig0H3gMuAD4cUTMTHUBJyJipqS/Bm6OiP+d1u0GrgUqwAci4sZU/0/Az4BqGv/pVP8EcG1EfKbO46+n9uyEnp6eC7dt29ZQ/qGhIc4880z2HTnZ2DfeIT2nw+s/63QKWDzn7DHHjOzbsihT3jJlhXLlLVNWmJy8l1xyyVMR0Tu6Pr2prQKSzgT+CvhqRLxVPG0QESGp+S40hojYDGwG6O3tjUql0tD8arVKpVJh7aaHWpBu8m1cPMy39jX9o2vaoTWVMceM7NuyKFPeMmWFcuUtU1Zobd6mrm6S9CvUGsQ9EfHdVH49HSoifT2W6keAeYXpc1PtVPW5depmZtYmzVzdJGAL8FJE/Elh1XZg5AqlPuDBQv3qdJXTUuBkRBwFdgLLJM1KJ6yXATvTurckLU2PdXVhW2Zm1gbNHLP4OPDvgX2Snk21PwBuBu6XtA74EfD5tG4HcDkwALwNfAEgIo5L+iawN437RkQcT8tfAu4ETgceTjczM2uTCTeJdAI697qFS+uMD2BDZlv9QH+d+pPUToabmVkH+BXXZmaW5SZhZmZZbhJmZpblJmFmZlluEmZmluUmYWZmWW4SZmaW5SZhZmZZbhJmZpblJmFmZlluEmZmluUmYWZmWW4SZmaW5SZhZmZZbhJmZpblJmFmZlnNfDKdTXHzNz005piNi4dZW2fcoZuvaEUkM5tkXf9MQtJySa9IGpC0qdN5zMymkq5uEpKmAbcDK4BFwGpJizqbysxs6ujqJgFcBAxExMGIeA/YBqzscCYzsymj289JzAEOF+4PAhePHiRpPbA+3R2S9EqDjzMb+MmEEnbA75Yoby6rbulAmPEpzb6lXFmhXHnLlBUmJ+8/rlfs9iYxLhGxGdg80fmSnoyI3kmM1FJlylumrFCuvGXKCuXKW6as0Nq83X646Qgwr3B/bqqZmVkbdHuT2AsslLRA0gxgFbC9w5nMzKaMrj7cFBHDkq4BdgLTgP6I2N+Ch5rwoaoOKVPeMmWFcuUtU1YoV94yZYUW5lVEtGrbZmZWct1+uMnMzDrITcLMzLKmfJPo5rf9kDRP0qOSXpS0X9JXUv0GSUckPZtul3c66whJhyTtS7meTLVzJO2SdCB9ndUFOT9W2H/PSnpL0le7ad9K6pd0TNILhVrdfama29Lv8fOSlnRB1j+S9HLK8z1JM1N9vqSfFfbxn7Uz6ynyZn/2kq5L+/YVSZd1Qdb7CjkPSXo21Sd/30bElL1ROxn+Q+DDwAzgOWBRp3MV8p0HLEnLHwJ+QO3tSW4Afr/T+TKZDwGzR9X+ENiUljcBt3Q6Z53fg9eovZioa/Yt8ElgCfDCWPsSuBx4GBCwFHi8C7IuA6an5VsKWecXx3XRvq37s0//5p4DTgMWpL8Z0zqZddT6bwH/uVX7dqo/k+jqt/2IiKMR8XRa/lvgJWqvQi+blcDWtLwVuLKDWeq5FPhhRPyo00GKIuIx4Piocm5frgTuipo9wExJ57Unaf2sEfH9iBhOd/dQe51TV8js25yVwLaIeDciXgUGqP3taItTZZUk4PPAva16/KneJOq97UdX/hGWNB/4DeDxVLomPY3v74bDNwUBfF/SU+ntUgB6IuJoWn4N6OlMtKxV/OI/sm7dt5Dfl93+u/zb1J7pjFgg6RlJ/0vSJzoVqo56P/tu3refAF6PiAOF2qTu26neJEpB0pnAXwFfjYi3gDuAXwP+GXCU2tPNbvGbEbGE2jv3bpD0yeLKqD0n7prrrtOLND8L/GUqdfO+/QXdti9zJH0dGAbuSaWjwD+KiN8Afg/4b5LO6lS+gtL87AtW84v/wZn0fTvVm0TXv+2HpF+h1iDuiYjvAkTE6xHxfkT8PfDntPGp71gi4kj6egz4HrVsr48c+khfj3Uu4S9ZATwdEa9Dd+/bJLcvu/J3WdJa4DPAmtTUSIdt3kjLT1E7xv/RjoVMTvGz79Z9Ox34N8B9I7VW7Nup3iS6+m0/0vHGLcBLEfEnhXrxWPO/Bl4YPbcTJJ0h6UMjy9ROXL5AbZ/2pWF9wIOdSVjXL/xPrFv3bUFuX24Hrk5XOS0FThYOS3WEpOXA14DPRsTbhfqvqvZZMUj6MLAQONiZlD93ip/9dmCVpNMkLaCW94l256vj08DLETE4UmjJvm3XGfpuvVG7KuQH1Dru1zudZ1S236R2OOF54Nl0uxy4G9iX6tuB8zqdNeX9MLWrQJ4D9o/sT+BcYDdwAPifwDmdzppynQG8AZxdqHXNvqXWvI4Cf0ftOPi63L6kdlXT7en3eB/Q2wVZB6gdyx/53f2zNPbfpt+PZ4GngX/VJfs2+7MHvp727SvAik5nTfU7gd8ZNXbS963flsPMzLKm+uEmMzM7BTcJMzPLcpMwM7MsNwkzM8tykzAzsyw3CTMzy3KTMDOzrP8LHrpmzJcG2DYAAAAASUVORK5CYII=\n",
      "text/plain": [
       "<Figure size 432x288 with 1 Axes>"
      ]
     },
     "metadata": {
      "needs_background": "light"
     },
     "output_type": "display_data"
    }
   ],
   "source": [
    "mbti_post['word_count'].hist(bins=20)\n",
    "plt.savefig(os.path.join(img_path,\"word_hist.png\"))"
   ]
  },
  {
   "cell_type": "code",
   "execution_count": 34,
   "metadata": {},
   "outputs": [
    {
     "data": {
      "image/png": "iVBORw0KGgoAAAANSUhEUgAAAYkAAAD6CAYAAABUHLtmAAAABHNCSVQICAgIfAhkiAAAAAlwSFlzAAALEgAACxIB0t1+/AAAADh0RVh0U29mdHdhcmUAbWF0cGxvdGxpYiB2ZXJzaW9uMy4yLjEsIGh0dHA6Ly9tYXRwbG90bGliLm9yZy+j8jraAAAXXklEQVR4nO3df4xd5X3n8fdn7UJJmgQI3Vlko7XbWKkcvNnCCLxKFY1CFwypalZKIhAqJsvGWgXSdOVVY5o/qJIgke5SNqySqG7wxkRRCEtTYS2wjpcwilZaCJAfmB8hTIlTbPGjiQmpk03SyX73j/s4vZnMsT13hpk71++XdDXnfM9zznmeOfb9+Py416kqJEmazT9Z6g5IkoaXISFJ6mRISJI6GRKSpE6GhCSpkyEhSep0zJBIsjPJi0kem2XZtiSV5Iw2nyS3JJlK8miSc/rabknydHtt6aufm2RfW+eWJGn105Psbe33JjltYYYsSTpeOdbnJJK8FTgM3FZVZ/fVzwI+BfwWcG5VfTfJJcD7gEuA84GPVdX5SU4HHgbGgQIeaeu8lOQrwB8CDwL3ALdU1b1J/gw4VFU3JtkOnFZVHzjWgM4444xas2bN3H4LzQ9/+ENe/epXD7TucuI4R4vjHB1LOcZHHnnku1X167+0oKqO+QLWAI/NqN0JvBnYD5zRan8BXN7X5ingTOBy4C/66n/RamcC3+yr/7zdkXXb9JnAU8fT13PPPbcGdf/99w+87nLiOEeL4xwdSzlG4OGa5T115SCJk2QzcLCqvtGuDh2xCni2b/5Aqx2tfmCWOsBYVT3Xpp8Hxo7Sn63AVoCxsTEmJyfnOKKew4cPD7zucuI4R4vjHB3DOMY5h0SSVwF/Aly48N2ZXVVVks7rYlW1A9gBMD4+XhMTEwPtZ3JykkHXXU4c52hxnKNjGMc4yNNNvwmsBb6RZD+wGvhqkn8GHATO6mu7utWOVl89Sx3ghSRnArSfLw7QV0nSPMw5JKpqX1X906paU1Vr6F0iOqeqngd2A1e2p5w2Ai+3S0Z7gAuTnNaeUroQ2NOW/SDJxvZU05XAXW1Xu4EjT0Ft6atLkhbJ8TwC+zng/wBvTHIgydVHaX4P8AwwBfwl8F6AqjoEfBh4qL0+1Gq0Np9q6/wNcG+r3wj86yRPA7/b5iVJi+iY9ySq6vJjLF/TN13ANR3tdgI7Z6k/DJw9S/17wAXH6p8k6ZXjJ64lSZ0MCUlSJ0NCktRpoA/TSdIrbc32u39hftuGaa6aUTua/Te+faG7dELyTEKS1MmQkCR1MiQkSZ0MCUlSJ0NCktTJkJAkdTIkJEmdDAlJUidDQpLUyZCQJHUyJCRJnQwJSVInQ0KS1MmQkCR1MiQkSZ0MCUlSJ0NCktTJkJAkdTpmSCTZmeTFJI/11f5Tkm8meTTJXyc5tW/ZdUmmkjyV5KK++qZWm0qyva++NsmDrf75JCe1+sltfqotX7NQg5YkHZ/jOZP4NLBpRm0vcHZV/QvgW8B1AEnWA5cBb2rrfCLJiiQrgI8DFwPrgctbW4CPAjdX1RuAl4CrW/1q4KVWv7m1kyQtomOGRFV9GTg0o/bFqppusw8Aq9v0ZuD2qvpJVX0bmALOa6+pqnqmqn4K3A5sThLgbcCdbf1dwKV929rVpu8ELmjtJUmLZOUCbOPfAp9v06vohcYRB1oN4NkZ9fOB1wPf7wuc/varjqxTVdNJXm7tvzuzA0m2AlsBxsbGmJycHGgghw8fHnjd5cRxjpZRHee2DdO/MD92yi/XjmY5/k6G8VjOKySSfBCYBj67MN0ZTFXtAHYAjI+P18TExEDbmZycZNB1lxPHOVpGdZxXbb/7F+a3bZjmpn3H/5a1/4qJBe7RK28Yj+XAIZHkKuD3gAuqqlr5IHBWX7PVrUZH/XvAqUlWtrOJ/vZHtnUgyUrgda29JGmRDPQIbJJNwB8Dv19VP+pbtBu4rD2ZtBZYB3wFeAhY155kOoneze3dLVzuB97R1t8C3NW3rS1t+h3Al/rCSJK0CI55JpHkc8AEcEaSA8D19J5mOhnY2+4lP1BV/76qHk9yB/AEvctQ11TVz9p2rgX2ACuAnVX1eNvFB4Dbk3wE+Bpwa6vfCnwmyRS9G+eXLcB4JUlzcMyQqKrLZynfOkvtSPsbgBtmqd8D3DNL/Rl6Tz/NrP8YeOex+idJeuX4iWtJUidDQpLUyZCQJHUyJCRJnQwJSVInQ0KS1MmQkCR1MiQkSZ0MCUlSJ0NCktTJkJAkdTIkJEmdDAlJUidDQpLUyZCQJHUyJCRJnQwJSVInQ0KS1MmQkCR1MiQkSZ0MCUlSJ0NCktTpmCGRZGeSF5M81lc7PcneJE+3n6e1epLckmQqyaNJzulbZ0tr/3SSLX31c5Psa+vckiRH24ckafEcz5nEp4FNM2rbgfuqah1wX5sHuBhY115bgU9C7w0fuB44HzgPuL7vTf+TwHv61tt0jH1IkhbJMUOiqr4MHJpR3gzsatO7gEv76rdVzwPAqUnOBC4C9lbVoap6CdgLbGrLXltVD1RVAbfN2NZs+5AkLZKVA643VlXPtenngbE2vQp4tq/dgVY7Wv3ALPWj7eOXJNlK78yFsbExJicn5zicnsOHDw+87nLiOEfLqI5z24bpX5gfO+WXa0ezHH8nw3gsBw2Jn6uqSlIL0ZlB91FVO4AdAOPj4zUxMTHQfiYnJxl03eXEcY6WUR3nVdvv/oX5bRumuWnf8b9l7b9iYoF79MobxmM56NNNL7RLRbSfL7b6QeCsvnarW+1o9dWz1I+2D0nSIhk0JHYDR55Q2gLc1Ve/sj3ltBF4uV0y2gNcmOS0dsP6QmBPW/aDJBvbU01XztjWbPuQJC2SY567JfkcMAGckeQAvaeUbgTuSHI18B3gXa35PcAlwBTwI+DdAFV1KMmHgYdauw9V1ZGb4e+l9wTVKcC97cVR9iFJWiTHDImqurxj0QWztC3gmo7t7AR2zlJ/GDh7lvr3ZtuHJGnx+IlrSVInQ0KS1MmQkCR1MiQkSZ0MCUlSp3l/4lqSuqyZ8alpLT+eSUiSOhkSkqROhoQkqZMhIUnqZEhIkjoZEpKkToaEJKmTISFJ6mRISJI6GRKSpE6GhCSpkyEhSepkSEiSOhkSkqROhoQkqZMhIUnqNK+QSPIfkjye5LEkn0vyq0nWJnkwyVSSzyc5qbU9uc1PteVr+rZzXas/leSivvqmVptKsn0+fZUkzd3AIZFkFfCHwHhVnQ2sAC4DPgrcXFVvAF4Crm6rXA281Oo3t3YkWd/WexOwCfhEkhVJVgAfBy4G1gOXt7aSpEUy38tNK4FTkqwEXgU8B7wNuLMt3wVc2qY3t3na8guSpNVvr6qfVNW3gSngvPaaqqpnquqnwO2trSRpkQz8f1xX1cEk/xn4W+D/Al8EHgG+X1XTrdkBYFWbXgU829adTvIy8PpWf6Bv0/3rPDujfv5sfUmyFdgKMDY2xuTk5EBjOnz48MDrLieOc7QM8zi3bZg+dqPjNHbK3LY3rL+ToxnGYzlwSCQ5jd6/7NcC3wf+O73LRYuuqnYAOwDGx8drYmJioO1MTk4y6LrLieMcLcM8zqu2371g29q2YZqb9h3/W9b+KyYWbN+LZRiP5XwuN/0u8O2q+ruq+gfgC8BbgFPb5SeA1cDBNn0QOAugLX8d8L3++ox1uuqSpEUyn5D4W2Bjkle1ewsXAE8A9wPvaG22AHe16d1tnrb8S1VVrX5Ze/ppLbAO+ArwELCuPS11Er2b27vn0V9J0hzN557Eg0nuBL4KTANfo3fJ527g9iQfabVb2yq3Ap9JMgUcovemT1U9nuQOegEzDVxTVT8DSHItsIfek1M7q+rxQfsrSZq7gUMCoKquB66fUX6G3pNJM9v+GHhnx3ZuAG6YpX4PcM98+ihJGpyfuJYkdTIkJEmdDAlJUidDQpLUyZCQJHUyJCRJnQwJSVInQ0KS1MmQkCR1MiQkSZ0MCUlSJ0NCktTJkJAkdTIkJEmdDAlJUidDQpLUyZCQJHUyJCRJnQwJSVInQ0KS1MmQkCR1mldIJDk1yZ1JvpnkyST/KsnpSfYmebr9PK21TZJbkkwleTTJOX3b2dLaP51kS1/93CT72jq3JMl8+itJmpv5nkl8DPifVfVbwJuBJ4HtwH1VtQ64r80DXAysa6+twCcBkpwOXA+cD5wHXH8kWFqb9/Stt2me/ZUkzcHAIZHkdcBbgVsBquqnVfV9YDOwqzXbBVzapjcDt1XPA8CpSc4ELgL2VtWhqnoJ2AtsasteW1UPVFUBt/VtS5K0CFbOY921wN8B/y3Jm4FHgPcDY1X1XGvzPDDWplcBz/atf6DVjlY/MEv9lyTZSu/shLGxMSYnJwca0OHDhwdedzlxnKNlmMe5bcP0gm1r7JS5bW9YfydHM4zHcj4hsRI4B3hfVT2Y5GP846UlAKqqktR8Ong8qmoHsANgfHy8JiYmBtrO5OQkg667nDjO0TLM47xq+90Ltq1tG6a5ad/xv2Xtv2Jiwfa9WIbxWM7nnsQB4EBVPdjm76QXGi+0S0W0ny+25QeBs/rWX91qR6uvnqUuSVokA4dEVT0PPJvkja10AfAEsBs48oTSFuCuNr0buLI95bQReLldltoDXJjktHbD+kJgT1v2gyQb21NNV/ZtS5K0COZzuQngfcBnk5wEPAO8m17w3JHkauA7wLta23uAS4Ap4EetLVV1KMmHgYdauw9V1aE2/V7g08ApwL3tJUlaJPMKiar6OjA+y6ILZmlbwDUd29kJ7Jyl/jBw9nz6KEkanJ+4liR1MiQkSZ0MCUlSJ0NCktTJkJAkdTIkJEmdDAlJUidDQpLUyZCQJHUyJCRJnQwJSVInQ0KS1MmQkCR1MiQkSZ0MCUlSJ0NCktTJkJAkdTIkJEmdDAlJUidDQpLUyZCQJHUyJCRJneYdEklWJPlakv/R5tcmeTDJVJLPJzmp1U9u81Nt+Zq+bVzX6k8luaivvqnVppJsn29fJUlzsxBnEu8Hnuyb/yhwc1W9AXgJuLrVrwZeavWbWzuSrAcuA94EbAI+0YJnBfBx4GJgPXB5aytJWiTzCokkq4G3A59q8wHeBtzZmuwCLm3Tm9s8bfkFrf1m4Paq+klVfRuYAs5rr6mqeqaqfgrc3tpKkhbJynmu/1+APwZe0+ZfD3y/qqbb/AFgVZteBTwLUFXTSV5u7VcBD/Rts3+dZ2fUz5+tE0m2AlsBxsbGmJycHGgwhw8fHnjd5cRxjpZhHue2DdPHbnScxk6Z2/aG9XdyNMN4LAcOiSS/B7xYVY8kmVi4Ls1dVe0AdgCMj4/XxMRg3ZmcnGTQdZcTxzlahnmcV22/e8G2tW3DNDftO/63rP1XTCzYvhfLMB7L+ZxJvAX4/SSXAL8KvBb4GHBqkpXtbGI1cLC1PwicBRxIshJ4HfC9vvoR/et01SVJi2DgexJVdV1Vra6qNfRuPH+pqq4A7gfe0ZptAe5q07vbPG35l6qqWv2y9vTTWmAd8BXgIWBde1rqpLaP3YP2V5I0d/O9JzGbDwC3J/kI8DXg1la/FfhMkingEL03farq8SR3AE8A08A1VfUzgCTXAnuAFcDOqnr8FeivJKnDgoREVU0Ck236GXpPJs1s82PgnR3r3wDcMEv9HuCeheijJGnu/MS1JKmTISFJ6mRISJI6GRKSpE6GhCSpkyEhSepkSEiSOhkSkqROhoQkqZMhIUnqZEhIkjoZEpKkToaEJKmTISFJ6vRK/H8Sy9a+gy8P/N8t7r/x7QvcG0laep5JSJI6GRKSpE6GhCSpkyEhSepkSEiSOhkSkqROhoQkqdPAIZHkrCT3J3kiyeNJ3t/qpyfZm+Tp9vO0Vk+SW5JMJXk0yTl929rS2j+dZEtf/dwk+9o6tyTJfAYrSZqb+ZxJTAPbqmo9sBG4Jsl6YDtwX1WtA+5r8wAXA+vaayvwSeiFCnA9cD5wHnD9kWBpbd7Tt96mefRXkjRHA4dEVT1XVV9t038PPAmsAjYDu1qzXcClbXozcFv1PACcmuRM4CJgb1UdqqqXgL3AprbstVX1QFUVcFvftiRJi2BBvpYjyRrgt4EHgbGqeq4teh4Ya9OrgGf7VjvQakerH5ilPtv+t9I7O2FsbIzJycmBxjF2CmzbMD3QuoPucykcPnx4WfV3UI5z6Q3692k2c/37Oay/k6MZxmM575BI8mvAXwF/VFU/6L9tUFWVpOa7j2Opqh3ADoDx8fGamJgYaDv/9bN3cdO+wX4l+68YbJ9LYXJykkF/R8uJ41x6g34X2my2bZie09/P5fR38ohhPJbzeropya/QC4jPVtUXWvmFdqmI9vPFVj8InNW3+upWO1p99Sx1SdIimc/TTQFuBZ6sqj/vW7QbOPKE0hbgrr76le0pp43Ay+2y1B7gwiSntRvWFwJ72rIfJNnY9nVl37YkSYtgPpeb3gL8AbAvyddb7U+AG4E7klwNfAd4V1t2D3AJMAX8CHg3QFUdSvJh4KHW7kNVdahNvxf4NHAKcG97DaU1C3haPVd+TbmkV8rAIVFV/xvo+tzCBbO0L+Cajm3tBHbOUn8YOHvQPp4o5hpQ2zZM//xasQEj6Wj8xLUkqZP/M90Jbj6XyTwLkUafIaGBGTDS6DMktCTme6PfkJEWh/ckJEmdDAlJUicvN2lZOp7LVf2P+vbzUpV0/AwJnXC84S4dPy83SZI6eSYhzYFnITrRGBLSIvGxXy1HhoS0THSFTNcNemkheE9CktTJkJAkdTIkJEmdDAlJUidDQpLUyZCQJHUyJCRJnQwJSVInQ0KS1MmQkCR1GvqQSLIpyVNJppJsX+r+SNKJZKhDIskK4OPAxcB64PIk65e2V5J04hjqkADOA6aq6pmq+ilwO7B5ifskSSeMVNVS96FTkncAm6rq37X5PwDOr6prZ7TbCmxts28Enhpwl2cA3x1w3eXEcY4Wxzk6lnKM/7yqfn1mcSS+KryqdgA75rudJA9X1fgCdGmoOc7R4jhHxzCOcdgvNx0EzuqbX91qkqRFMOwh8RCwLsnaJCcBlwG7l7hPknTCGOrLTVU1neRaYA+wAthZVY+/gruc9yWrZcJxjhbHOTqGboxDfeNakrS0hv1ykyRpCRkSkqROhkQzyl//kWR/kn1Jvp7k4VY7PcneJE+3n6ctdT/nKsnOJC8meayvNuu40nNLO76PJjln6Xp+/DrG+KdJDrbj+fUkl/Qtu66N8akkFy1Nr+cuyVlJ7k/yRJLHk7y/1UfteHaNc3iPaVWd8C96N8X/BvgN4CTgG8D6pe7XAo5vP3DGjNqfAdvb9Hbgo0vdzwHG9VbgHOCxY40LuAS4FwiwEXhwqfs/jzH+KfAfZ2m7vv3ZPRlY2/5Mr1jqMRznOM8EzmnTrwG+1cYzaseza5xDe0w9k+g5Eb/+YzOwq03vAi5dwr4MpKq+DByaUe4a12bgtup5ADg1yZmL09PBdYyxy2bg9qr6SVV9G5ii92d76FXVc1X11Tb998CTwCpG73h2jbPLkh9TQ6JnFfBs3/wBjn7glpsCvpjkkfYVJgBjVfVcm34eGFuari24rnGN2jG+tl1m2dl3qXAkxphkDfDbwIOM8PGcMU4Y0mNqSJwYfqeqzqH3bbrXJHlr/8LqndeO3LPQozou4JPAbwL/EngOuGlpu7Nwkvwa8FfAH1XVD/qXjdLxnGWcQ3tMDYmekf76j6o62H6+CPw1vdPVF46cnrefLy5dDxdU17hG5hhX1QtV9bOq+n/AX/KPlx+W9RiT/Aq9N87PVtUXWnnkjuds4xzmY2pI9Izs138keXWS1xyZBi4EHqM3vi2t2RbgrqXp4YLrGtdu4Mr2VMxG4OW+yxjLyoxr7/+G3vGE3hgvS3JykrXAOuAri92/QSQJcCvwZFX9ed+ikTqeXeMc6mO61Hf7h+VF72mJb9F7euCDS92fBRzXb9B7OuIbwONHxga8HrgPeBr4X8DpS93XAcb2OXqn5v9A71rt1V3jovcUzMfb8d0HjC91/+cxxs+0MTxK703kzL72H2xjfAq4eKn7P4dx/g69S0mPAl9vr0tG8Hh2jXNoj6lfyyFJ6uTlJklSJ0NCktTJkJAkdTIkJEmdDAlJUidDQpLUyZCQJHX6/+zYj6cuPcOQAAAAAElFTkSuQmCC\n",
      "text/plain": [
       "<Figure size 432x288 with 1 Axes>"
      ]
     },
     "metadata": {
      "needs_background": "light"
     },
     "output_type": "display_data"
    }
   ],
   "source": [
    "mbti_post['char_count'].hist(bins=20)\n",
    "plt.savefig(os.path.join(img_path,\"character_hist.png\"))"
   ]
  },
  {
   "cell_type": "code",
   "execution_count": 22,
   "metadata": {},
   "outputs": [
    {
     "data": {
      "image/png": "iVBORw0KGgoAAAANSUhEUgAAAYkAAAD4CAYAAAAZ1BptAAAABHNCSVQICAgIfAhkiAAAAAlwSFlzAAALEgAACxIB0t1+/AAAADh0RVh0U29mdHdhcmUAbWF0cGxvdGxpYiB2ZXJzaW9uMy4yLjEsIGh0dHA6Ly9tYXRwbG90bGliLm9yZy+j8jraAAAZdElEQVR4nO3dYYxc1Znm8f8TGxIvCZgAW7Jsa40Ua1cOKIa0wCNGo15QTEOisUcikREbPIwVzypmRRTvDiZfmECQQFrCLCix1hN7MBlPjEWCbDFOPBa4lM0Hg01wMIaw9BojdwvwxjYmnSggM+9+qNfZolOnu7q6q7pceX5Sqe9977n3nFOYfrruvVWliMDMzKyRj0z3AMzMrHs5JMzMrMghYWZmRQ4JMzMrckiYmVnRzOkewFS7+OKLY8GCBS3t+5vf/Ibzzjtvagc0TTyX7tMr8wDPpVtNZi7PP//8ryLiktH1nguJBQsWsH///pb2rVar9Pf3T+2Aponn0n16ZR7guXSrycxF0huN6j7dZGZmRQ4JMzMrckiYmVmRQ8LMzIqaDglJMyS9IOmpXL9U0rOSBiU9LuncrH801wdz+4K6Y9yV9VclXV9XH8jaoKR1dfWGfZiZWWdM5JXEHcArdesPAA9FxKeAk8CqrK8CTmb9oWyHpEXACuDTwADw3QyeGcB3gBuARcDN2XasPszMrAOaCglJ84DPA9/LdQHXAk9kk83A8lxeluvk9uuy/TJga0S8FxGvA4PAVfkYjIjDEfE+sBVYNk4fZmbWAc2+T+LvgL8BPpHrFwHvRMTpXB8C5ubyXOAoQESclnQq288F9tYds36fo6PqV4/Tx4dIWg2sBqhUKlSr1San9WEjIyMt79ttPJfu0yvzAM+lW7VjLuOGhKQvAMci4nlJ/VPa+xSJiA3ABoC+vr5o9c0kflNNd+qVufTKPMBz6VbtmEszrySuAf5c0o3Ax4Dzgf8BzJY0M//SnwcMZ/thYD4wJGkmcAFwvK5+Rv0+jerHx+ijLQ4On+Iv1/1zO7sA4Mj9n297H2ZmU2HcaxIRcVdEzIuIBdQuPD8TEbcAe4CbstlKYHsu78h1cvszUfv6ux3Airz76VJgIfAcsA9YmHcynZt97Mh9Sn2YmVkHTOZ9EncCX5c0SO36wcasbwQuyvrXgXUAEXEI2Aa8DPwEWBMRH+SrhNuBXdTuntqWbcfqw8zMOmBCH/AXEVWgmsuHqd2ZNLrN74AvFva/D7ivQX0nsLNBvWEfZmbWGX7HtZmZFTkkzMysyCFhZmZFDgkzMytySJiZWZFDwszMihwSZmZW5JAwM7Mih4SZmRU5JMzMrMghYWZmRQ4JMzMrckiYmVmRQ8LMzIocEmZmVuSQMDOzIoeEmZkVjRsSkj4m6TlJv5B0SNI3s/6opNclHcjH4qxL0sOSBiW9KOnKumOtlPRaPlbW1T8r6WDu87AkZf2TknZn+92SLpz6p8DMzEqaeSXxHnBtRHwGWAwMSFqS2/5bRCzOx4Gs3QAszMdqYD3UfuEDdwNXU/tK0rvrfumvB75St99A1tcBT0fEQuDpXDczsw4ZNySiZiRXz8lHjLHLMuCx3G8vMFvSHOB6YHdEnIiIk8BuaoEzBzg/IvZGRACPAcvrjrU5lzfX1c3MrAOauiYhaYakA8Axar/on81N9+UppYckfTRrc4GjdbsPZW2s+lCDOkAlIt7M5beASnPTMjOzqTCzmUYR8QGwWNJs4ElJlwF3UfvFfS6wAbgTuKddA42IkNTwFYyk1dRObVGpVKhWqy31UZkFay8/3fIYm9Xq+CZiZGSkI/10Qq/MpVfmAZ5Lt2rHXJoKiTMi4h1Je4CBiPjvWX5P0j8A/zXXh4H5dbvNy9ow0D+qXs36vAbtAd6WNCci3szTUscK49pALajo6+uL/v7+Rs3G9ciW7Tx4cEJPSUuO3NLf9j6q1SqtPg/dplfm0ivzAM+lW7VjLs3c3XRJvoJA0izgc8Av85c2eSfScuCl3GUHcGve5bQEOJWnjHYBSyVdmBeslwK7ctu7kpbksW4Fttcd68xdUCvr6mZm1gHN/Nk8B9gsaQa1UNkWEU9JekbSJYCAA8B/zvY7gRuBQeC3wG0AEXFC0r3Avmx3T0ScyOWvAo8Cs4Af5wPgfmCbpFXAG8CXWp2omZlN3LghEREvAlc0qF9baB/AmsK2TcCmBvX9wGUN6seB68Ybo5mZtYffcW1mZkUOCTMzK3JImJlZkUPCzMyKHBJmZlbkkDAzsyKHhJmZFTkkzMysyCFhZmZFDgkzMytySJiZWZFDwszMihwSZmZW5JAwM7Mih4SZmRU5JMzMrMghYWZmRc18x/XHJD0n6ReSDkn6ZtYvlfSspEFJj0s6N+sfzfXB3L6g7lh3Zf1VSdfX1QeyNihpXV29YR9mZtYZzbySeA+4NiI+AywGBiQtAR4AHoqITwEngVXZfhVwMusPZTskLQJWAJ8GBoDvSpqR3539HeAGYBFwc7ZljD7MzKwDxg2JqBnJ1XPyEcC1wBNZ3wwsz+VluU5uv06Ssr41It6LiNeBQeCqfAxGxOGIeB/YCizLfUp9mJlZBzR1TSL/4j8AHAN2A/8HeCciTmeTIWBuLs8FjgLk9lPARfX1UfuU6heN0YeZmXXAzGYaRcQHwGJJs4Engf/Q1lFNkKTVwGqASqVCtVpt6TiVWbD28tPjN5ykVsc3ESMjIx3ppxN6ZS69Mg/wXLpVO+bSVEicERHvSNoD/AkwW9LM/Et/HjCczYaB+cCQpJnABcDxuvoZ9fs0qh8fo4/R49oAbADo6+uL/v7+iUzr9x7Zsp0HD07oKWnJkVv6295HtVql1eeh2/TKXHplHuC5dKt2zKWZu5suyVcQSJoFfA54BdgD3JTNVgLbc3lHrpPbn4mIyPqKvPvpUmAh8BywD1iYdzKdS+3i9o7cp9SHmZl1QDN/Ns8BNuddSB8BtkXEU5JeBrZK+hbwArAx228Evi9pEDhB7Zc+EXFI0jbgZeA0sCZPYyHpdmAXMAPYFBGH8lh3FvowM7MOGDckIuJF4IoG9cPU7kwaXf8d8MXCse4D7mtQ3wnsbLYPMzPrDL/j2szMihwSZmZW5JAwM7Mih4SZmRU5JMzMrMghYWZmRQ4JMzMrckiYmVmRQ8LMzIocEmZmVuSQMDOzIoeEmZkVOSTMzKzIIWFmZkUOCTMzK3JImJlZkUPCzMyKmvmO6/mS9kh6WdIhSXdk/W8lDUs6kI8b6/a5S9KgpFclXV9XH8jaoKR1dfVLJT2b9cfzu67J78N+POvPSlowlZM3M7OxNfNK4jSwNiIWAUuANZIW5baHImJxPnYC5LYVwKeBAeC7kmbkd2R/B7gBWATcXHecB/JYnwJOAquyvgo4mfWHsp2ZmXXIuCEREW9GxM9z+dfAK8DcMXZZBmyNiPci4nVgkNr3VF8FDEbE4Yh4H9gKLJMk4Frgidx/M7C87libc/kJ4Lpsb2ZmHTChaxJ5uucK4Nks3S7pRUmbJF2YtbnA0brdhrJWql8EvBMRp0fVP3Ss3H4q25uZWQfMbLahpI8DPwS+FhHvSloP3AtE/nwQ+Ku2jHL8sa0GVgNUKhWq1WpLx6nMgrWXnx6/4SS1Or6JGBkZ6Ug/ndArc+mVeYDn0q3aMZemQkLSOdQCYktE/AggIt6u2/73wFO5OgzMr9t9XtYo1I8DsyXNzFcL9e3PHGtI0kzggmz/IRGxAdgA0NfXF/39/c1M6w88smU7Dx5sOjdbduSW/rb3Ua1WafV56Da9MpdemQd4Lt2qHXNp5u4mARuBVyLi23X1OXXN/gJ4KZd3ACvyzqRLgYXAc8A+YGHeyXQutYvbOyIigD3ATbn/SmB73bFW5vJNwDPZ3szMOqCZP5uvAb4MHJR0IGvfoHZ30mJqp5uOAH8NEBGHJG0DXqZ2Z9SaiPgAQNLtwC5gBrApIg7l8e4Etkr6FvACtVAif35f0iBwglqwmJlZh4wbEhHxM6DRHUU7x9jnPuC+BvWdjfaLiMPU7n4aXf8d8MXxxmhmZu3hd1ybmVmRQ8LMzIocEmZmVuSQMDOzIoeEmZkVOSTMzKzIIWFmZkUOCTMzK3JImJlZkUPCzMyKHBJmZlbkkDAzsyKHhJmZFTkkzMysyCFhZmZFDgkzMytySJiZWVEz33E9X9IeSS9LOiTpjqx/UtJuSa/lzwuzLkkPSxqU9KKkK+uOtTLbvyZpZV39s5IO5j4P5/dqF/swM7POaOaVxGlgbUQsApYAayQtAtYBT0fEQuDpXAe4AViYj9XAeqj9wgfuBq6m9lWld9f90l8PfKVuv4Gsl/owM7MOGDckIuLNiPh5Lv8aeAWYCywDNmezzcDyXF4GPBY1e4HZkuYA1wO7I+JERJwEdgMDue38iNgbEQE8NupYjfowM7MOmNA1CUkLgCuAZ4FKRLyZm94CKrk8Fzhat9tQ1saqDzWoM0YfZmbWATObbSjp48APga9FxLt52QCAiAhJ0YbxNdWHpNXUTm1RqVSoVqst9VGZBWsvP93yGJvV6vgmYmRkpCP9dEKvzKVX5gGeS7dqx1yaCglJ51ALiC0R8aMsvy1pTkS8maeMjmV9GJhft/u8rA0D/aPq1azPa9B+rD4+JCI2ABsA+vr6or+/v1GzcT2yZTsPHmw6N1t25Jb+tvdRrVZp9XnoNr0yl16ZB3gu3aodc2nm7iYBG4FXIuLbdZt2AGfuUFoJbK+r35p3OS0BTuUpo13AUkkX5gXrpcCu3PaupCXZ162jjtWoDzMz64Bm/my+BvgycFDSgax9A7gf2CZpFfAG8KXcthO4ERgEfgvcBhARJyTdC+zLdvdExIlc/irwKDAL+HE+GKMPMzPrgHFDIiJ+Bqiw+boG7QNYUzjWJmBTg/p+4LIG9eON+jAzs87wO67NzKzIIWFmZkUOCTMzK3JImJlZkUPCzMyKHBJmZlbkkDAzsyKHhJmZFTkkzMysyCFhZmZFDgkzMytySJiZWZFDwszMihwSZmZW5JAwM7Mih4SZmRU5JMzMrMghYWZmReOGhKRNko5Jeqmu9reShiUdyMeNddvukjQo6VVJ19fVB7I2KGldXf1SSc9m/XFJ52b9o7k+mNsXTNWkzcysOc28kngUGGhQfygiFudjJ4CkRcAK4NO5z3clzZA0A/gOcAOwCLg52wI8kMf6FHASWJX1VcDJrD+U7czMrIPGDYmI+ClwosnjLQO2RsR7EfE6MAhclY/BiDgcEe8DW4FlkgRcCzyR+28Gltcda3MuPwFcl+3NzKxDZk5i39sl3QrsB9ZGxElgLrC3rs1Q1gCOjqpfDVwEvBMRpxu0n3tmn4g4LelUtv/V6IFIWg2sBqhUKlSr1ZYmVJkFay8/PX7DSWp1fBMxMjLSkX46oVfm0ivzAM+lW7VjLq2GxHrgXiDy54PAX03VoCYqIjYAGwD6+vqiv7+/peM8smU7Dx6cTG4258gt/W3vo1qt0urz0G16ZS69Mg/wXLpVO+bS0t1NEfF2RHwQEf8K/D2100kAw8D8uqbzslaqHwdmS5o5qv6hY+X2C7K9mZl1SEshIWlO3epfAGfufNoBrMg7ky4FFgLPAfuAhXkn07nULm7viIgA9gA35f4rge11x1qZyzcBz2R7MzPrkHHPrUj6AdAPXCxpCLgb6Je0mNrppiPAXwNExCFJ24CXgdPAmoj4II9zO7ALmAFsiohD2cWdwFZJ3wJeADZmfSPwfUmD1C6cr5j0bM3MbELGDYmIuLlBeWOD2pn29wH3NajvBHY2qB/m/5+uqq//DvjieOMzM7P28TuuzcysyCFhZmZFDgkzMytySJiZWZFDwszMihwSZmZW5JAwM7Mih4SZmRU5JMzMrMghYWZmRQ4JMzMrckiYmVmRQ8LMzIocEmZmVuSQMDOzIoeEmZkVOSTMzKxo3JCQtEnSMUkv1dU+KWm3pNfy54VZl6SHJQ1KelHSlXX7rMz2r0laWVf/rKSDuc/DkjRWH2Zm1jnNvJJ4FBgYVVsHPB0RC4Gncx3gBmBhPlYD66H2C5/ad2NfTe2rSu+u+6W/HvhK3X4D4/RhZmYdMm5IRMRPgROjysuAzbm8GVheV38savYCsyXNAa4HdkfEiYg4CewGBnLb+RGxNyICeGzUsRr1YWZmHTKzxf0qEfFmLr8FVHJ5LnC0rt1Q1saqDzWoj9XHH5C0mtorFyqVCtVqdYLTyQ5nwdrLT7e070S0Or6JGBkZ6Ug/ndArc+mVeYDn0q3aMZdWQ+L3IiIkxVQMptU+ImIDsAGgr68v+vv7W+rnkS3befDgpJ+ScR25pb/tfVSrVVp9HrpNr8ylV+YBnku3asdcWr276e08VUT+PJb1YWB+Xbt5WRurPq9Bfaw+zMysQ1oNiR3AmTuUVgLb6+q35l1OS4BTecpoF7BU0oV5wXopsCu3vStpSd7VdOuoYzXqw8zMOmTccyuSfgD0AxdLGqJ2l9L9wDZJq4A3gC9l853AjcAg8FvgNoCIOCHpXmBftrsnIs5cDP8qtTuoZgE/zgdj9GFmZh0ybkhExM2FTdc1aBvAmsJxNgGbGtT3A5c1qB9v1IeZmXWO33FtZmZFDgkzMytySJiZWZFDwszMihwSZmZW5JAwM7Mih4SZmRU5JMzMrMghYWZmRQ4JMzMrckiYmVmRQ8LMzIocEmZmVuSQMDOzIoeEmZkVOSTMzKzIIWFmZkWTCglJRyQdlHRA0v6sfVLSbkmv5c8Lsy5JD0salPSipCvrjrMy278maWVd/bN5/MHcV5MZr5mZTcxUvJL4jxGxOCL6cn0d8HRELASeznWAG4CF+VgNrIdaqFD73uyrgauAu88ES7b5St1+A1MwXjMza1I7TjctAzbn8mZgeV39sajZC8yWNAe4HtgdESci4iSwGxjIbedHxN787uzH6o5lZmYdMHOS+wfwL5IC+J8RsQGoRMSbuf0toJLLc4GjdfsOZW2s+lCD+h+QtJraqxMqlQrVarWlyVRmwdrLT7e070S0Or6JGBkZ6Ug/ndArc+mVeYDn0q3aMZfJhsSfRsSwpH8L7Jb0y/qNEREZIG2V4bQBoK+vL/r7+1s6ziNbtvPgwck+JeM7ckt/2/uoVqu0+jx0m16ZS6/MAzyXbtWOuUzqdFNEDOfPY8CT1K4pvJ2nisifx7L5MDC/bvd5WRurPq9B3czMOqTlkJB0nqRPnFkGlgIvATuAM3corQS25/IO4Na8y2kJcCpPS+0Clkq6MC9YLwV25bZ3JS3Ju5purTuWmZl1wGTOrVSAJ/Ou1JnAP0XETyTtA7ZJWgW8AXwp2+8EbgQGgd8CtwFExAlJ9wL7st09EXEil78KPArMAn6cDzMz65CWQyIiDgOfaVA/DlzXoB7AmsKxNgGbGtT3A5e1OkYzM5scv+PazMyKHBJmZlbkkDAzsyKHhJmZFTkkzMysyCFhZmZFDgkzMytySJiZWVH7P83OpsXB4VP85bp/bmsfR+7/fFuPb2bTz68kzMysyCFhZmZFDgkzMytySJiZWZFDwszMihwSZmZW5JAwM7Mih4SZmRV1fUhIGpD0qqRBSeumezxmZn9MujokJM0AvgPcACwCbpa0aHpHZWb2x6PbP5bjKmAwv08bSVuBZcDL0zoq6yh/xIjZ9On2kJgLHK1bHwKuHt1I0mpgda6OSHq1xf4uBn7V4r5N0wPt7gHowFw6NA/onbl05N9Xh3gu3Wkyc/l3jYrdHhJNiYgNwIbJHkfS/ojom4IhTTvPpfv0yjzAc+lW7ZhLV1+TAIaB+XXr87JmZmYd0O0hsQ9YKOlSSecCK4Ad0zwmM7M/Gl19uikiTku6HdgFzAA2RcShNnY56VNWXcRz6T69Mg/wXLrVlM9FETHVxzQzsx7R7aebzMxsGjkkzMysyCGReuXjPyRtknRM0kvTPZbJkDRf0h5JL0s6JOmO6R5TqyR9TNJzkn6Rc/nmdI9pMiTNkPSCpKemeyyTIemIpIOSDkjaP93jmQxJsyU9IemXkl6R9CdTdmxfk/j9x3/8b+Bz1N6wtw+4OSLOund2S/ozYAR4LCIum+7xtErSHGBORPxc0ieA54HlZ+l/EwHnRcSIpHOAnwF3RMTeaR5aSyR9HegDzo+IL0z3eFol6QjQFxFn/RvpJG0G/ldEfC/vBP03EfHOVBzbryRqfv/xHxHxPnDm4z/OOhHxU+DEdI9jsiLizYj4eS7/GniF2jvwzzpRM5Kr5+TjrPzrTNI84PPA96Z7LFYj6QLgz4CNABHx/lQFBDgkzmj08R9n5S+kXiRpAXAF8Oz0jqR1eYrmAHAM2B0RZ+tc/g74G+Bfp3sgUyCAf5H0fH60z9nqUuD/Av+QpwG/J+m8qTq4Q8K6mqSPAz8EvhYR7073eFoVER9ExGJqnxpwlaSz7lSgpC8AxyLi+ekeyxT504i4ktqnTK/JU7Vno5nAlcD6iLgC+A0wZddVHRI1/viPLpTn738IbImIH033eKZCngbYAwxM91hacA3w53kufytwraR/nN4htS4ihvPnMeBJaqedz0ZDwFDdq9MnqIXGlHBI1PjjP7pMXuzdCLwSEd+e7vFMhqRLJM3O5VnUbpD45fSOauIi4q6ImBcRC6j9P/JMRPynaR5WSySdlzdEkKdmlgJn5R2BEfEWcFTSv8/SdUzh1yl09cdydMo0fPxH20j6AdAPXCxpCLg7IjZO76hacg3wZeBgnssH+EZE7JzGMbVqDrA576L7CLAtIs7q20d7QAV4sva3CDOBf4qIn0zvkCblvwBb8o/cw8BtU3Vg3wJrZmZFPt1kZmZFDgkzMytySJiZWZFDwszMihwSZmZW5JAwM7Mih4SZmRX9P9GDrg8RfBMXAAAAAElFTkSuQmCC\n",
      "text/plain": [
       "<Figure size 432x288 with 1 Axes>"
      ]
     },
     "metadata": {
      "needs_background": "light"
     },
     "output_type": "display_data"
    }
   ],
   "source": [
    "mbti_post['link_count'].hist(bins=12)\n",
    "plt.savefig(os.path.join(img_path,\"link_hist.png\"))"
   ]
  },
  {
   "cell_type": "code",
   "execution_count": 23,
   "metadata": {},
   "outputs": [
    {
     "data": {
      "text/plain": [
       "3151"
      ]
     },
     "execution_count": 23,
     "metadata": {},
     "output_type": "execute_result"
    }
   ],
   "source": [
    "unique_domains = {}\n",
    "for post in mbti_post['post']:\n",
    "    if 'http' in post:\n",
    "        for s in post.split():\n",
    "            if 'http' in s:\n",
    "                s1 = s.split('.com')[0].split('//')[-1]\n",
    "                s2 = s1[s1.rfind('.')+1:]\n",
    "                if s2 not in unique_domains:\n",
    "                    unique_domains[s2] = 1\n",
    "                else:\n",
    "                    unique_domains[s2] += 1\n",
    "domains = pd.DataFrame(unique_domains.items(), columns=['domain', 'count']).sort_values('count', ascending=False)\n",
    "len(domains)"
   ]
  },
  {
   "cell_type": "code",
   "execution_count": 24,
   "metadata": {},
   "outputs": [
    {
     "data": {
      "text/html": [
       "<div>\n",
       "<style scoped>\n",
       "    .dataframe tbody tr th:only-of-type {\n",
       "        vertical-align: middle;\n",
       "    }\n",
       "\n",
       "    .dataframe tbody tr th {\n",
       "        vertical-align: top;\n",
       "    }\n",
       "\n",
       "    .dataframe thead th {\n",
       "        text-align: right;\n",
       "    }\n",
       "</style>\n",
       "<table border=\"1\" class=\"dataframe\">\n",
       "  <thead>\n",
       "    <tr style=\"text-align: right;\">\n",
       "      <th></th>\n",
       "      <th>domain</th>\n",
       "      <th>count</th>\n",
       "    </tr>\n",
       "  </thead>\n",
       "  <tbody>\n",
       "    <tr>\n",
       "      <th>0</th>\n",
       "      <td>youtube</td>\n",
       "      <td>16708</td>\n",
       "    </tr>\n",
       "    <tr>\n",
       "      <th>8</th>\n",
       "      <td>jpg</td>\n",
       "      <td>1246</td>\n",
       "    </tr>\n",
       "    <tr>\n",
       "      <th>21</th>\n",
       "      <td>imgur</td>\n",
       "      <td>962</td>\n",
       "    </tr>\n",
       "    <tr>\n",
       "      <th>1</th>\n",
       "      <td>tumblr</td>\n",
       "      <td>875</td>\n",
       "    </tr>\n",
       "    <tr>\n",
       "      <th>22</th>\n",
       "      <td>personalitycafe</td>\n",
       "      <td>687</td>\n",
       "    </tr>\n",
       "    <tr>\n",
       "      <th>10</th>\n",
       "      <td>photobucket</td>\n",
       "      <td>667</td>\n",
       "    </tr>\n",
       "    <tr>\n",
       "      <th>66</th>\n",
       "      <td>tinypic</td>\n",
       "      <td>435</td>\n",
       "    </tr>\n",
       "    <tr>\n",
       "      <th>20</th>\n",
       "      <td>giphy</td>\n",
       "      <td>277</td>\n",
       "    </tr>\n",
       "    <tr>\n",
       "      <th>35</th>\n",
       "      <td>wordpress</td>\n",
       "      <td>244</td>\n",
       "    </tr>\n",
       "    <tr>\n",
       "      <th>15</th>\n",
       "      <td>blogspot</td>\n",
       "      <td>214</td>\n",
       "    </tr>\n",
       "  </tbody>\n",
       "</table>\n",
       "</div>"
      ],
      "text/plain": [
       "             domain  count\n",
       "0           youtube  16708\n",
       "8               jpg   1246\n",
       "21            imgur    962\n",
       "1            tumblr    875\n",
       "22  personalitycafe    687\n",
       "10      photobucket    667\n",
       "66          tinypic    435\n",
       "20            giphy    277\n",
       "35        wordpress    244\n",
       "15         blogspot    214"
      ]
     },
     "execution_count": 24,
     "metadata": {},
     "output_type": "execute_result"
    }
   ],
   "source": [
    "domains.head(10)"
   ]
  },
  {
   "cell_type": "markdown",
   "metadata": {},
   "source": [
    "## Exporting final dataset to csv"
   ]
  },
  {
   "cell_type": "code",
   "execution_count": 25,
   "metadata": {},
   "outputs": [],
   "source": [
    "mbti_post.to_csv(os.path.join(data_path,'mbti_phase1.csv'))"
   ]
  }
 ],
 "metadata": {
  "kernelspec": {
<<<<<<< HEAD
   "display_name": "sql_alchemy",
=======
   "display_name": "mbti",
>>>>>>> e0689051
   "language": "python",
   "name": "python3"
  },
  "language_info": {
   "codemirror_mode": {
    "name": "ipython",
    "version": 3
   },
   "file_extension": ".py",
   "mimetype": "text/x-python",
   "name": "python",
   "nbconvert_exporter": "python",
   "pygments_lexer": "ipython3",
   "version": "3.7.1"
  }
 },
 "nbformat": 4,
 "nbformat_minor": 4
}<|MERGE_RESOLUTION|>--- conflicted
+++ resolved
@@ -1149,11 +1149,7 @@
  ],
  "metadata": {
   "kernelspec": {
-<<<<<<< HEAD
-   "display_name": "sql_alchemy",
-=======
    "display_name": "mbti",
->>>>>>> e0689051
    "language": "python",
    "name": "python3"
   },
